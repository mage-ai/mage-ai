--- conflicted
+++ resolved
@@ -1,7 +1,6 @@
 # Setting up a Development Environment
 
 We'd love to have your contribution, but first you'll need to configure your local environment first!
-
 
 These are the steps:
 
@@ -11,92 +10,52 @@
 4. Install pre-commit hooks
 5. Run dev instance!
 
-First, if you haven't already, clone the repo and navigate to the folder:
+> [!WARNING]
+> _All commands below, without any notes, assume you are at the root of the repo._
+
+## Using helper scripts
+
+To initialise a `mage` repo so you have a starting point:
+
+```bash
+./scripts/init.sh default_repo
+```
+
+To generate a Docker image, start the dev server for the backend at `localhost:6789` and frontend at `localhost:3000`:
+
+```bash
+./scripts/dev.sh default_repo
+```
+
+In case you only want the backend:
+
+```bash
+./scripts/start.sh default_repo
+```
+
+The name `default_repo` could technically be anything, but bare in mind, if you decide to change it, please also add it to the `.gitignore` file.
+
+Our mate @mattppal has an [amazing video](https://youtu.be/mxKh2062sTc?si=5GW_mKF5jOpGEO3I) with further guiding and instructions, if that is what you prefer.
+
+## Manual setup
+
+### Mage.ai server
+
+Mage.ai server uses at least Python 3.6 (as per `setup.py`), but the development dependencies will complain if you're not using at least Python 3.8. We [use Python 3.10](./Dockerfile).
+
+As such, make sure you have Python >=3.8. Verify this with:
 
 ```bash
 git clone https://github.com/mage-ai/mage-ai mage-ai
 cd mage-ai
 ```
 
-Next, we'll configure our virtual environment.
-
-<<<<<<< HEAD
-## Virtual Environment
-
-Mage requires >= Python 3.8. We recommend using `virtualenv` for your new development environment. You can read about how to install and use `virtualenv` [here](https://www.dataquest.io/blog/a-complete-guide-to-python-virtual-environments/).
-
-### Option 1: Virtualenv
-
-Make sure you're in your development repo— `cd mage-ai` and create a new environment:
-
-=======
-> [!WARNING]
-> _All commands below, without any notes, assume you are at the root of the repo._
-
-## Using helper scripts
-
-To initialise a `mage` repo so you have a starting point:
-
-```bash
-./scripts/init.sh default_repo
-```
-
-To generate a Docker image, start the dev server for the backend at `localhost:6789` and frontend at `localhost:3000`:
-
-```bash
-./scripts/dev.sh default_repo
-```
-
-In case you only want the backend:
-
-```bash
-./scripts/start.sh default_repo
-```
-
-<sup>The name `default_repo` could technically be anything, but bare in mind, if you decide to change it, please also add it to the `.gitignore` file.</sup>
-
-Our mate @mattppal has an [amazing video](https://youtu.be/mxKh2062sTc?si=5GW_mKF5jOpGEO3I) with further guiding and instructions, if that is what you prefer.
-
-## Manual setup
-
-### Mage.ai server
-
-Mage.ai server uses at least Python 3.6 (as per `setup.py`), but the development dependencies will complain if you're not using at least Python 3.8. We [use Python 3.10](./Dockerfile).
-
-As such, make sure you have Python >=3.8. Verify this with:
-
->>>>>>> c2e0536b
-```bash
-pyenv virutalenv 3.10.0 mage-dev
-```
-
-<<<<<<< HEAD
-Now, make that environment the local default:
-
-```
-pyenv local mage-dev
-```
-
-To install the dev-dependencies from the `pyproject.toml` file, run:
-
-```bash
-pip install -U pip
-pip install toml
-pip install $(python -c "import toml; print(' '.join(toml.load('pyproject.toml')['tool']['poetry']['group']['dev']['dependencies'].keys()))" | tr '\n' ' ')
-```
-
-This command just uses Python and the `toml` library to output the dev dependencies from the `pyproject.toml` as a space-delimited list, and passes that output to the `pip install` command.
-
-### Option 2: Anaconda + Poetry
-
-You may also use Anaconda + Poetry for your dev environment.
-=======
 Using a virtual environment is recommended.
->>>>>>> c2e0536b
-
-<details>
-  <summary><b>Virtual environment guide</b></summary>
-#### Anaconda + Poetry
+
+## Configuring a Virtual Env
+
+### Anaconda + Poetry
+
 Create an Anaconda virtual environment with the correct version of python:
 ```bash
 conda create -n python3.10 python==3.10
@@ -132,10 +91,7 @@
 make dev_env
 ```
 
-<<<<<<< HEAD
-## Git Hooks
-=======
-#### Virtualenv
+### Virtualenv
 
 First, create a virtualenv environment in the root of the repo:
 
@@ -149,11 +105,14 @@
 source .venv/bin/activate
 ```
 
-</details>
-
-First, install dependencies:
-
-```bash
+## Installing Dependencies
+
+### Backend
+
+First:
+
+```bash
+pip install -U pip
 pip install -r ./requirements.txt
 pip install toml mage-ai
 ```
@@ -164,7 +123,7 @@
 pip install $(python -c "import toml; print(' '.join(toml.load('pyproject.toml')['tool']['poetry']['group']['dev']['dependencies'].keys()))" | tr '\n' ' ')
 ```
 
-<sup>The above command uses the `toml` library to output the dev dependencies from the `pyproject.toml` as a space-delimited list, and passes that output to the `pip install` command.</sup>
+The above command uses the `toml` library to output the dev dependencies from the `pyproject.toml` as a space-delimited list, and passes that output to the `pip install` command.
 
 Then, start the dev server:
 
@@ -172,7 +131,7 @@
 python mage_ai/server/server.py
 ```
 
-<sup>The above command generates a Mage.ai project called `default_repo` by default before starting the server. Please view the file itself for more advanced usages.</sup>
+The above command generates a Mage.ai project called `default_repo` by default before starting the server. Please view the file itself for more advanced usages.
 
 ### Mage.ai frontend
 
@@ -207,7 +166,6 @@
 Well, we've all been there. Some Python packages take for granted quite a few core functionalities that are not available on Windows, so you need to install their prebuilds, see the fantastic (but archived) [pipwin](https://github.com/lepisma/pipwin) and [this issue](https://github.com/lepisma/pipwin/issues/64) for more options.
 
 # Git Hooks
->>>>>>> c2e0536b
 
 To install the Git hooks that we use, run the Make command:
 
