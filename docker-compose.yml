--- conflicted
+++ resolved
@@ -41,10 +41,6 @@
     - SCHEDULER_TRIGGER_INTERVAL=$SCHEDULER_TRIGGER_INTERVAL
     - SERVER_LOGGING_TEMPLATE=${SERVER_LOGGING_TEMPLATE:-%(levelname)s:%(name)s:%(message)s}
     - SERVER_VERBOSITY=$SERVER_VERBOSITY
-<<<<<<< HEAD
-    - PYTHONPATH=$PYTHONPATH
-=======
->>>>>>> c67cf414
     - MAGE_PRESENTERS_DIRECTORY=$MAGE_PRESENTERS_DIRECTORY
     - EXPERIMENTS_DB=$EXPERIMENTS_DB
     - EXPERIMENTS_TRACKING_URI=$EXPERIMENTS_TRACKING_URI
