--- conflicted
+++ resolved
@@ -6,34 +6,18 @@
 
 <Note>Requires version `0.8.93` or greater.</Note>
 
-Conditional blocks are part of your pipeline but don't run as individual steps in your pipeline
-like data loader blocks, transformer blocks, etc.
-However, conditional blocks are associated to other blocks within the pipeline
-(e.g. data loaders, transformers, data exporters, etc).
+Conditional blocks are part of your pipeline but don't run as individual steps in your pipeline like data loader blocks, transformer blocks, etc.
+However, conditional blocks are associated to other blocks within the pipeline (e.g. data loaders, transformers, data exporters, etc).
 
-Before those other blocks are executed,
-any associated conditional blocks will be executed. If any conditional block returns False, the
-parent block will not be executed, and its status will be set as `condition_failed`.
+Before those other blocks are executed, any associated conditional blocks will be executed. If any conditional block returns False, the parent block will not be executed, and its status will be set as `condition_failed`.
 
-<<<<<<< HEAD
 ### An example condition
-=======
->>>>>>> b5454735
 
 Take the following example:
 
-<<<<<<< HEAD
 <div align="center">
 <img src="https://github.com/mage-ai/assets/blob/main/blocks/conditionals-example.png?raw=true" width="85%"/>
 </div>
-=======
-Looking for a video walkthrough? Check out our [tips and tricks](/guides/tips-and-tricks) page!
-
-1. Your pipeline has the following blocks:
-    1. `load_data_from_api` (data loader)
-    1. `clean_column_names` (transformer)
-    1. `save_data` (data exporter)
->>>>>>> b5454735
 
 The `morpheus` block returns a variable— `pill`, which is either red or blue. Both downstream blocks have conditionals associated with them. The `red_pill` block will only execute if `pill` is red, and the `blue_pill` block will only execute if `pill` is blue.
 
@@ -62,6 +46,7 @@
 4. In the conditional block's code, add a function that returns a boolean value. Be sure it's decorated with `@condition`.
 5. Select the magnifiying class icon at the bottom of the block to associate your conditional with a block.
 
+Looking for a video walkthrough? Check out our [tips and tricks](/guides/tips-and-tricks) page!
 
 ### Positional arguments
 
