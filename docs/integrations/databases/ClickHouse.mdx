---
title: "ClickHouse"
---

<img
  alt="ClickHouse — open source distributed column-oriented DBMS"
  src="https://clickhouse.com/images/ch_gh_logo_rounded.png"
  height="200"
/>

## Add credentials

1. Create a new pipeline or open an existing pipeline.
2. Expand the left side of your screen to view the file browser.
3. Scroll down and click on a file named `io_config.yaml`.
4. Enter the following keys and values under the key named `default` (you can
   have multiple profiles, add it under whichever is relevant to you)

```yaml
version: 0.1.1
default:
  # ClickHouse
  CLICKHOUSE_DATABASE: ...
  CLICKHOUSE_HOST: ...
  CLICKHOUSE_INTERFACE: http
  CLICKHOUSE_PASSWORD: ...
  CLICKHOUSE_PORT: 8123
  CLICKHOUSE_USERNAME: ...
```

---

## Using SQL block

1. Create a new pipeline or open an existing pipeline.
2. Add a data loader, transformer, or data exporter block.
3. Select `SQL`.
4. Under the `Data provider` dropdown, select `ClickHouse`.
5. Under the `Profile` dropdown, select `default` (or the profile you added
   credentials underneath).
6. Enter the optional table name of the table to write to.
7. Under the `Write policy` dropdown, select `Replace` or `Append` (please see
   [SQL blocks guide](/guides/blocks/sql-blocks) for more information on write policies).
8. Enter in this test query: `SELECT 1`.
9. Run the block.

---

## Using Python block

1. Create a new pipeline or open an existing pipeline.
2. Add a data loader, transformer, or data exporter block (the code snippet
   below is for a data loader).
3. Select `Generic (no template)`.
4. Enter this code snippet (note: change the `config_profile` from `default` if
   you have a different profile):

```python
from mage_ai.settings.repo import get_repo_path
from mage_ai.io.clickhouse import ClickHouse
from mage_ai.io.config import ConfigFileLoader
from os import path
from pandas import DataFrame

if 'data_loader' not in globals():
    from mage_ai.data_preparation.decorators import data_loader


@data_loader
def load_data_from_clickhouse(**kwargs) -> DataFrame:
    query = 'SELECT 1'
    config_path = path.join(get_repo_path(), 'io_config.yaml')
    config_profile = 'default'

    return ClickHouse.with_config(ConfigFileLoader(config_path, config_profile)).load(query)
```

5. Run the block.

---

## Destination table in Data Exporter

If the destination table does not exist and the `Write policy` is set
to `Replace`, `data exporter` will automatically create a table in `ClickHouse`
with `Engine = Memory` and a default schema inferred from the data.
However, this may not be optimal for various use cases. Since [table creation](https://clickhouse.com/docs/en/sql-reference/statements/create/table)
in `ClickHouse` can involve numerous details, it is strongly advised to
create the destination table manually before loading data to ensure it
meets specific requirements.

<<<<<<< HEAD
If generating the destination table via Mage export method, one can ovewrite specific column types
by using the `overwrite_types` dict setting.

Example:
overwrite_types = {'column_name': 'VARCHAR(255)'}
=======
Here is the ClickHouse data exporter code snippet that you can use:

```python
from mage_ai.settings.repo import get_repo_path
from mage_ai.io.config import ConfigFileLoader
from mage_ai.io.clickhouse import ClickHouse
from pandas import DataFrame
from os import path

if 'data_exporter' not in globals():
    from mage_ai.data_preparation.decorators import data_exporter


@data_exporter
def export_data_to_clickhouse(df: DataFrame, **kwargs) -> None:
    """
    Template for exporting data to a Clickhouse database.
    Specify your configuration settings in 'io_config.yaml'.

    """
    database = 'database_name'  # Specify the name of the schema to export data to
    table_name = 'table_name'  # Specify the name of the table to export data to
    config_path = path.join(get_repo_path(), 'io_config.yaml')
    config_profile = 'default'

    ClickHouse.with_config(ConfigFileLoader(config_path, config_profile)).export(
        df,
        table_name=table_name,
        database=database,
        index=False,  # Specifies whether to include index in exported table
        if_exists='replace'  # Specify resolution policy if table name already exists
    )
```
>>>>>>> b0eacd1b
<|MERGE_RESOLUTION|>--- conflicted
+++ resolved
@@ -89,13 +89,12 @@
 create the destination table manually before loading data to ensure it
 meets specific requirements.
 
-<<<<<<< HEAD
 If generating the destination table via Mage export method, one can ovewrite specific column types
 by using the `overwrite_types` dict setting.
 
 Example:
 overwrite_types = {'column_name': 'VARCHAR(255)'}
-=======
+
 Here is the ClickHouse data exporter code snippet that you can use:
 
 ```python
@@ -128,5 +127,4 @@
         index=False,  # Specifies whether to include index in exported table
         if_exists='replace'  # Specify resolution policy if table name already exists
     )
-```
->>>>>>> b0eacd1b
+```