{
<<<<<<< HEAD
	"name": "Mage",
	"logo": {
		"light": "/logo/light.svg",
		"dark": "/logo/dark.svg"
	},
	"favicon": "/favicon.png",
	"colors": {
		"primary": "#7E53F8",
		"light": "#BFA8FF",
		"dark": "#4C22C0",
		"ultraLight": "#E4DAFF",
		"ultraDark": "#270A7A",
		"background": {
			"dark": "#121212"
		}
	},
	"feedback": {
		"suggestEdit": true,
		"raiseIssue": true,
		"thumbsRating": true
	},
	"search": {
		"prompt": "✨ Find something magical..."
	},
	"metadata": {
		"og:image": "https://media.graphassets.com/j4XVqcsxTG2x50kBJryE",
		"twitter:site": "@mage_ai"
	},
	"topbarCtaButton": {
		"type": "github",
		"url": "https://github.com/mage-ai/mage-ai"
	},
	"topAnchor": {
		"name": "Documentation",
		"icon": "book-open"
	},
	"primaryTab": {
		"name": "Docs"
	},
	"tabs": [ {
			"name": "Guides",
			"url": "guides"
		},
		{
			"name": "API",
			"url": "api-reference"
		},
		{
			"name": "Deploy",
			"url": "production"
		},
		{
			"name": "Contribute",
			"url": "contributing"
		},
		{
			"name": "Live Support",
			"url": "https://www.mage.ai/chat"
		}
	],
	"anchors": [ {
			"name": "Releases",
			"icon": "megaphone",
			"url": "https://docs.mage.ai/about/releases"
		},
		{
			"name": "Roadmap",
			"icon": "map",
			"url": "https://docs.mage.ai/about/roadmap"
		},
		{
			"name": "Troubleshooting",
			"icon": "question",
			"url": "https://docs.mage.ai/development/troubleshooting"
		}
	],
	"navigation": [ {
			"group": "Introduction",
			"pages": [
				"introduction/overview",
				{
					"group": "Setup",
					"pages": [
						"getting-started/setup"
					]
				},
				{
					"group": "Development",
					"pages": [
						"development/project/setup",
						{
							"group": "Blocks",
							"pages": [ {
									"group": "Data loader",
									"pages": [
										"design/data-loading",
										"development/blocks/data_loaders/templates"
									]
								},
								{
									"group": "Transformer",
									"pages": [
										"development/blocks/transformers/templates"
									]
								},
								{
									"group": "Data exporter",
									"pages": [
										"development/blocks/data_exporters/templates"
									]
								},
								{
									"group": "Sensors",
									"pages": [
										"development/blocks/sensors/templates"
									]
								},
								{
									"group": "Callbacks",
									"pages": [
										"development/blocks/callbacks/overview",
										"development/blocks/callbacks/templates"
									]
								},
								{
									"group": "Conditionals",
									"pages": [
										"development/blocks/conditionals/overview",
										"development/blocks/conditionals/templates"
									]
								},
								{
									"group": "SQL",
									"pages": [
										"development/blocks/sql/trino"
									]
								}
							]
						},
						{
							"group": "Streaming",
							"pages": [
								"streaming/overview",
								{
									"group": "Sources",
									"pages": [
										"streaming/sources/amazon-sqs",
										"streaming/sources/azure-event-hub",
										"streaming/sources/google-cloud-pubsub",
										"streaming/sources/kafka",
										"streaming/sources/kinesis"
									]
								},
								{
									"group": "Destinations",
									"pages": [
										"streaming/destinations/amazon-s3",
										"streaming/destinations/dummy",
										"streaming/destinations/kafka",
										"streaming/destinations/kinesis",
										"streaming/destinations/mongodb",
										"streaming/destinations/opensearch",
										"streaming/destinations/redshift"
									]
								}
							]
						},
						{
							"group": "Testing",
							"pages": [
								"development/data-validation",
								"development/testing/great-expectations",
								"development/testing/unit-tests"
							]
						},
						{
							"group": "Monitoring",
							"pages": [
								"development/observability/monitoring",
								"development/observability/logging"
							]
						},
						"development/text-editor"
					]
				}
			]
		},
		{
			"group": "Concepts",
			"pages": [
				"design/core-abstractions",
				"design/core-design-principles",
				{
					"group": "Abstractions",
					"pages": [ {
							"group": "Blocks",
							"pages": [
								"design/blocks",
								{
									"group": "Types",
									"pages": [
										"design/blocks/data-loader",
										"design/blocks/transformer",
										"design/blocks/data-exporter",
										"design/blocks/scratchpad",
										"design/blocks/sensor",
										"design/blocks/extension"
									]
								},
								"design/blocks/dynamic-blocks",
								"design/blocks/replicate-blocks"
							]
						},
						"design/data-pipeline-management"
					]
				},
				{
					"group": "Data integration",
					"pages": [
						"data-integrations/overview",
						"data-integrations/configuration",
						{
							"group": "Sources",
							"pages": [
								"data-integrations/sources/overview",
								"data-integrations/sources/add-new-source",
								"data-integrations/sources/postgresql"
							]
						},
						{
							"group": "Destinations",
							"pages": [
								"data-integrations/destinations/overview",
								"data-integrations/destinations/add-new-destination"
							]
						}
					]
				},
				{
					"group": "Orchestration",
					"pages": [ {
							"group": "Schedules and triggers",
							"pages": [
								"orchestration/triggers/trigger-pipeline",
								"orchestration/triggers/schedule-pipelines",
								{
									"group": "Event triggers",
									"pages": [
										"orchestration/triggers/events/overview",
										"orchestration/triggers/events/aws"
									]
								},
								"orchestration/triggers/trigger-pipeline-api",
								"orchestration/triggers/trigger-pipeline",
								"orchestration/triggers/configure-triggers-in-code"
							]
						},
						{
							"group": "Backfills",
							"pages": [
								"orchestration/backfills/overview",
								"orchestration/backfills/guides"
							]
						},
						{
							"group": "Pipeline runs",
							"pages": [
								"orchestration/pipeline-runs/retrying-block-runs",
								"orchestration/pipeline-runs/saving-block-output-as-csv"
							]
						}
					]
				}
			]
		},
		{
			"group": "Configuration",
			"pages": [ {
					"group": "Storage",
					"pages": [
						"integrations/databases/BigQuery",
						"integrations/databases/ClickHouse",
						"integrations/databases/Druid",
						"integrations/databases/MicrosoftSQLServer",
						"integrations/databases/MongoDB",
						"integrations/databases/MySQL",
						"integrations/databases/PostgreSQL",
						"integrations/databases/Redshift",
						"integrations/databases/S3",
						"integrations/databases/Snowflake"
					]
				},
				"getting-started/kernels",
				{
					"group": "Variables",
					"pages": [
						"development/environment-variables",
						"getting-started/runtime-variable",
						"getting-started/secrets"
					]
				},
				{
					"group": "Dependencies",
					"pages": [
						"development/dependencies/requirements",
						"development/dependencies/custom-files"
					]
				},
				{
					"group": "Versioning",
					"pages": [
						"getting-started/setting-up-git",
						"getting-started/file-versions"
					]
				},
				"custom-templates/overview"
			]
		},
		{
			"group": "Get Started",
			"pages": [
				"contributing/overview",
				"contributing/statistics/overview"
			]
		},
		{
			"group": "Backend",
			"pages": [
				"contributing/backend/overview",
				{
					"group": "Streaming",
					"pages": [
						"contributing/backend/streaming/sources-and-destinations"
					]
				}
			]
		},
		{
			"group": "Frontend",
			"pages": [
				"contributing/frontend/overview",
				"contributing/charts/how-to-add"
			]
		},
		{
			"group": "dbt",
			"pages": [
				"dbt/overview",
				{
					"group": "Configuration",
					"pages": [
						"dbt/sources",
						"dbt/connection-profiles",
						"dbt/run-dbt-spark"
					]
				},
				{
					"group": "Models",
					"pages": [
						"dbt/add-existing-dbt",
						"dbt/incremental-models",
						"dbt/run-single-model",
						"dbt/run-selected-model"
					]
				},
				{
					"group": "Commands",
					"pages": [
						"dbt/docs",
						"dbt/snapshots",
						"dbt/running-dbt-tests"
					]
				}
			]
		},
		{
			"group": "Get Started",
			"pages": [
				"guides/load-api-data",
				"guides/data-integration-pipeline",
				"guides/setup-dbt",
				"guides/integrate-mage-airflow"
			]
		},
		{
			"group": "Pipeline Development",
			"pages": [
				"guides/batch-pipeline",
				"guides/streaming-pipeline",
				{
					"group": "ML pipelines",
					"pages": [
						"guides/train-model",
						"guides/train/complete-project"
					]
				}
			]
		},
		{
			"group": "Blocks",
			"pages": [
				"guides/blocks/transformer-blocks",
				"guides/blocks/sql-blocks",
				"guides/blocks/dynamic-blocks",
				"guides/blocks/custom-blocks",
				"guides/blocks/markdown-blocks",
				"guides/blocks/r-blocks"
			]
		},
		{
			"group": "Cloud",
			"pages": [
				"production/deploying-to-cloud/architecture",
				{
					"group": "Providers",
					"pages": [ {
							"group": "AWS",
							"pages": [
								"production/deploying-to-cloud/aws/setup",
								"production/deploying-to-cloud/aws/resources",
								"production/deploying-to-cloud/aws/aws-ecs-architecture",
								"production/deploying-to-cloud/aws/terraform-apply-policy",
								"production/deploying-to-cloud/aws/terraform-destroy-policy",
								"production/deploying-to-cloud/aws/emr-policy",
								"production/deploying-to-cloud/aws-without-terraform",
								"production/deploying-to-cloud/aws/code-pipeline"
							]
						},
						{
							"group": "Azure",
							"pages": [
								"production/deploying-to-cloud/azure/setup",
								"production/deploying-to-cloud/azure/resources"
							]
						},
						{
							"group": "DigitalOcean",
							"pages": [
								"production/deploying-to-cloud/digitalocean/setup"
							]
						},
						{
							"group": "GCP",
							"pages": [
								"production/deploying-to-cloud/gcp/setup",
								"production/deploying-to-cloud/gcp/resources",
								"production/deploying-to-cloud/gcp/gcp-artifact-registry"
							]
						}
					]
				},
				"production/deploying-to-cloud/using-terraform",
				"production/deploying-to-cloud/using-helm",
				{
					"group": "Secrets",
					"pages": [
						"production/deploying-to-cloud/secrets/GCP",
						"production/deploying-to-cloud/secrets/AWS"
					]
				}
			]
		},
		{
			"group": "Deployment",
			"pages": [ {
					"group": "Authentication",
					"pages": [
						"production/authentication/overview",
						"production/authentication/microsoft"
					]
				},
				{
					"group": "Configuration",
					"pages": [
						"production/configuring-production-settings/overview",
						"production/configuring-production-settings/compute-resource"
					]
				},
				{
					"group": "Team management",
					"pages": [
						"production/developing-in-the-cloud/cloud-dev-environments/overview",
						{
							"group": "Environments",
							"pages": [
								"production/developing-in-the-cloud/cloud-dev-environments/aws-ecs",
								"production/developing-in-the-cloud/cloud-dev-environments/cloud-run",
								"production/developing-in-the-cloud/cloud-dev-environments/kubernetes"
							]
						}
					]
				},
				{
					"group": "Version control",
					"pages": [
						"production/data-sync/git",
						"production/data-sync/github"
					]
				}
			]
		},
		{
			"group": "CI/CD",
			"pages": [
				"production/ci-cd/overview",
				"production/ci-cd/local-cloud/repository-setup",
				"production/ci-cd/local-cloud/github-actions",
				"production/ci-cd/local-cloud/gitlab-ci-cd",
				"production/ci-cd/local-cloud/buildkite"
			]
		},
		{
			"group": "Integrations",
			"pages": [ {
					"group": "Computation",
					"pages": [
						"integrations/spark-pyspark",
						"integrations/databricks"
					]
				},
				{
					"group": "Orchestration",
					"pages": [
						"integrations/airflow",
						"integrations/prefect"
					]
				},
				{
					"group": "Data integration",
					"pages": [
						"integrations/airbyte",
						"integrations/stitch"
					]
				},
				{
					"group": "Transformation",
					"pages": [
						"integrations/dbt-cloud",
						"integrations/polars"
					]
				},
				{
					"group": "Observability",
					"pages": [ {
							"group": "Monitoring",
							"pages": [
								"integrations/observability/datadog",
								"integrations/observability/great-expectations",
								"integrations/observability/metaplane",
								"integrations/observability/newrelic",
								"integrations/observability/sentry"
							]
						},
						{
							"group": "Alerting",
							"pages": [
								"integrations/observability/alerting-email",
								"integrations/observability/alerting-opsgenie",
								"integrations/observability/alerting-slack",
								"integrations/observability/alerting-teams"
							]
						}
					]
				},
				{
					"group": "Reverse ETL",
					"pages": [
						"integrations/hightouch"
					]
				}
			]
		},
		{
			"group": "API",
			"pages": [
				"api-reference/overview",
				{
					"group": "Concepts",
					"pages": [
						"api-reference/resources",
						"api-reference/policies",
						"api-reference/presenters"
					]
				}
			]
		},
		{
			"group": "Backfills",
			"pages": [
				"api-reference/backfills/overview",
				"api-reference/backfills/read-backfills",
				"api-reference/backfills/create-backfills",
				"api-reference/backfills/update-backfill",
				"api-reference/backfills/delete-backfill"
			]
		},
		{
			"group": "Blocks",
			"pages": [
				"api-reference/blocks/overview",
				"api-reference/blocks/read-block",
				"api-reference/blocks/create-block",
				"api-reference/blocks/update-block",
				"api-reference/blocks/delete-block"
			]
		},
		{
			"group": "Logs",
			"pages": [
				"api-reference/logs/overview",
				"api-reference/logs/read-logs"
			]
		},
		{
			"group": "OAuth access tokens",
			"pages": [
				"api-reference/oauth-access-tokens/overview",
				"api-reference/oauth-access-tokens/read-oauth-access-tokens"
			]
		},
		{
			"group": "Pipeline runs",
			"pages": [
				"api-reference/pipeline-runs/overview",
				"api-reference/pipeline-runs/read-pipeline-runs",
				"api-reference/pipeline-runs/trigger-pipeline"
			]
		},
		{
			"group": "Pipeline schedules",
			"pages": [
				"api-reference/pipeline-schedules/overview",
				"api-reference/pipeline-schedules/read-pipeline-schedules"
			]
		},
		{
			"group": "Pipelines",
			"pages": [
				"api-reference/pipelines/overview",
				"api-reference/pipelines/read-pipeline",
				"api-reference/pipelines/create-pipeline",
				"api-reference/pipelines/update-pipeline",
				"api-reference/pipelines/delete-pipeline"
			]
		},
		{
			"group": "Sessions",
			"pages": [
				"api-reference/sessions/overview",
				"api-reference/sessions/create-session"
			]
		}
	],
	"backgroundImage": "/background.png",
	"footerSocials": {
		"linkedin": "https://www.linkedin.com/company/magetech/",
		"twitter": "https://twitter.com/mage_ai",
		"facebook": "https://www.facebook.com/mageai",
		"instagram": "https://www.instagram.com/mage_ai/",
		"github": "https://www.github.com/mage-ai"
	},
	"analytics": {
		"amplitude": {
			"apiKey": "b3c3b09423fea2abaae92c08b44de1c3"
		}
	},
	"api": {
		"playground": {
			"mode": "hide"
		}
	},
	"redirects": [ {
			"source": "/guides/streaming/contributing",
			"destination": "/contributing/backend/streaming/sources-and-destinations"
		},
		{
			"source": "/community/contributing",
			"destination": "/contributing/overview"
		},
		{
			"source": "/guides/data-validation",
			"destination": "/development/data-validation"
		},
		{
			"source": "/production/observability/logging",
			"destination": "/development/observability/logging"
		},
		{
			"source": "/production/observability/monitoring",
			"destination": "/development/observability/monitoring"
		},
		{
			"source": "/development/versioning/file-versions",
			"destination": "/getting-started/file-versions"
		},
		{
			"source": "/production/configuring-production-settings/runtime-variable",
			"destination": "/getting-started/runtime-variable"
		},
		{
			"source": "/development/secrets/secrets",
			"destination": "/getting-started/secrets"
		},
		{
			"source": "/developing-in-the-cloud/setting-up-git",
			"destination": "/getting-started/setting-up-git"
		},
		{
			"source": "/guides/r-blocks",
			"destination": "/guides/blocks/r-blocks"
		},
		{
			"source": "/guides/sql-blocks",
			"destination": "/guides/blocks/sql-blocks"
		},
		{
			"source": "/guides/transformer-blocks",
			"destination": "/guides/blocks/transformer-blocks"
		},
		{
			"source": "/tutorials/examples",
			"destination": "/guides/examples"
		},
		{
			"source": "/tutorials/load-api-data",
			"destination": "/guides/load-api-data"
		},
		{
			"source": "/tutorials/train-model",
			"destination": "/guides/train-model"
		},
		{
			"source": "/tutorials/train/complete-project",
			"destination": "/guides/train/complete-project"
		},
		{
			"source": "/production/observability/alerting-email",
			"destination": "/integrations/observability/alerting-email"
		},
		{
			"source": "/production/observability/alerting-opsgenie",
			"destination": "/integrations/observability/alerting-opsgenie"
		},
		{
			"source": "/production/observability/alerting-slack",
			"destination": "/integrations/observability/alerting-slack"
		},
		{
			"source": "/production/observability/alerting-teams",
			"destination": "/integrations/observability/alerting-teams"
		},
		{
			"source": "/production/observability/datadog",
			"destination": "/integrations/observability/datadog"
		},
		{
			"source": "/integrations/great-expectations",
			"destination": "/integrations/observability/great-expectations"
		},
		{
			"source": "/integrations/metaplane",
			"destination": "/integrations/observability/metaplane"
		},
		{
			"source": "/production/observability/newrelic",
			"destination": "/integrations/observability/newrelic"
		},
		{
			"source": "/production/observability/sentry",
			"destination": "/integrations/observability/sentry"
		},
		{
			"source": "/guides/triggers/configure-triggers-in-code",
			"destination": "/orchestration/triggers/configure-triggers-in-code"
		},
		{
			"source": "/guides/triggers/events/aws",
			"destination": "/orchestration/triggers/events/aws"
		},
		{
			"source": "/guides/triggers/events/overview",
			"destination": "/orchestration/triggers/events/overview"
		},
		{
			"source": "/guides/schedule-pipelines",
			"destination": "/orchestration/triggers/schedule-pipelines"
		},
		{
			"source": "/guides/trigger-pipeline-api",
			"destination": "/orchestration/triggers/trigger-pipeline-api"
		},
		{
			"source": "/production/configuring-production-settings/secrets",
			"destination": "/production/deploying-to-cloud/secrets/AWS"
		},
		{
			"source": "/development/secrets/GCP",
			"destination": "/production/deploying-to-cloud/secrets/GCP"
		},
		{
			"source": "/developing-in-the-cloud/cloud-dev-environments/aws-ecs",
			"destination": "/production/developing-in-the-cloud/cloud-dev-environments/aws-ecs"
		},
		{
			"source": "/developing-in-the-cloud/cloud-dev-environments/cloud-run",
			"destination": "/production/developing-in-the-cloud/cloud-dev-environments/cloud-run"
		},
		{
			"source": "/developing-in-the-cloud/cloud-dev-environments/kubernetes",
			"destination": "/production/developing-in-the-cloud/cloud-dev-environments/kubernetes"
		},
		{
			"source": "/developing-in-the-cloud/cloud-dev-environments/overview",
			"destination": "/production/developing-in-the-cloud/cloud-dev-environments/overview"
		},
		{
			"source": "/developing-in-the-cloud/workspaces/kubernetes",
			"destination": "/production/developing-in-the-cloud/workspaces/kubernetes"
		},
		{
			"source": "/developing-in-the-cloud/workspaces/overview",
			"destination": "/production/developing-in-the-cloud/workspaces/overview"
		},
		{
			"source": "/guides/streaming/destinations/amazon-s3",
			"destination": "/streaming/destinations/amazon-s3"
		},
		{
			"source": "/guides/streaming/destinations/azure_data_lake",
			"destination": "/streaming/destinations/azure_data_lake"
		},
		{
			"source": "/guides/streaming/destinations/dummy",
			"destination": "/streaming/destinations/dummy"
		},
		{
			"source": "/guides/streaming/destinations/kafka",
			"destination": "/streaming/destinations/kafka"
		},
		{
			"source": "/guides/streaming/destinations/kinesis",
			"destination": "/streaming/destinations/kinesis"
		},
		{
			"source": "/guides/streaming/destinations/mongodb",
			"destination": "/streaming/destinations/mongodb"
		},
		{
			"source": "/guides/streaming/destinations/opensearch",
			"destination": "/streaming/destinations/opensearch"
		},
		{
			"source": "/guides/streaming/destinations/redshift",
			"destination": "/streaming/destinations/redshift"
		},
		{
			"source": "/guides/streaming/overview",
			"destination": "/streaming/overview"
		},
		{
			"source": "/guides/streaming/sources/amazon-sqs",
			"destination": "/streaming/sources/amazon-sqs"
		},
		{
			"source": "/guides/streaming/sources/azure-event-hub",
			"destination": "/streaming/sources/azure-event-hub"
		},
		{
			"source": "/guides/streaming/sources/google-cloud-pubsub",
			"destination": "/streaming/sources/google-cloud-pubsub"
		},
		{
			"source": "/guides/streaming/sources/kafka",
			"destination": "/streaming/sources/kafka"
		},
		{
			"source": "/guides/streaming/sources/kinesis",
			"destination": "/streaming/sources/kinesis"
		},
		{
			"source": "/guides/streaming/streaming-pipeline-rabbitmq",
			"destination": "/guides/streaming-pipeline-rabbitmq"
		}
	]
=======
  "name": "Mage",
  "logo": {
    "light": "/logo/light.svg",
    "dark": "/logo/dark.svg"
  },
  "favicon": "/favicon.png",
  "colors": {
    "primary": "#7E53F8",
    "light": "#BFA8FF",
    "dark": "#4C22C0",
    "ultraLight": "#E4DAFF",
    "ultraDark": "#270A7A",
    "background": {
      "dark": "#121212"
    }
  },
  "feedback": {
    "suggestEdit": true,
    "raiseIssue": true
  },
  "metadata": {
    "og:image": "https://media.graphassets.com/j4XVqcsxTG2x50kBJryE",
    "twitter:site": "@mage_ai"
  },
  "topbarCtaButton": {
    "type": "github",
    "url": "https://github.com/mage-ai/mage-ai"
  },
  "topAnchor": {
    "name": "Documentation",
    "icon": "book-open"
  },
  "anchors": [
    {
      "name": "API Reference",
      "icon": "square-terminal",
      "url": "api-reference"
    },
    {
      "name": "Watch 2 min demo",
      "icon": "circle-play",
      "url": "https://www.youtube.com/watch?v=hrsErfPDits"
    },
    {
      "name": "Play with live tool",
      "icon": "bullseye-pointer",
      "url": "https://demo.mage.ai"
    },
    {
      "name": "Get instant help",
      "icon": "slack",
      "url": "https://www.mage.ai/chat"
    }
  ],
  "navigation": [
    {
      "group": "Introduction",
      "pages": [
        "introduction/overview",
        "getting-started/setup",
        "community/contributing"
      ]
    },
    {
      "group": "Tutorials",
      "pages": [
        {
          "group": "ETL pipeline",
          "pages": [
            "tutorials/load-api-data",
            "tutorials/etl/complete-project"
          ]
        },
        "guides/data-integration-pipeline",
        "tutorials/setup-dbt",
        "tutorials/examples",
        {
          "group": "Machine learning pipeline",
          "pages": [
            "tutorials/train-model",
            "tutorials/train/complete-project"
          ]
        }
      ]
    },
    {
      "group": "Design",
      "pages": [
        "design/core-design-principles",
        "design/core-abstractions",
        "design/data-pipeline-management",
        {
          "group": "Blocks",
          "pages": [
            "design/blocks",
            "design/blocks/data-loader",
            "design/blocks/transformer",
            "design/blocks/data-exporter",
            "design/blocks/scratchpad",
            "design/blocks/sensor",
            "design/blocks/extension",
            "design/blocks/dynamic-blocks",
            "design/blocks/replicate-blocks"
          ]
        }
      ]
    },
    {
      "group": "Data integrations",
      "pages": [
        "data-integrations/overview",
        {
          "group": "Sources",
          "pages": [
            "data-integrations/sources/overview",
            "data-integrations/sources/add-new-source",
            "data-integrations/sources/adapt-existing-source",
            "data-integrations/sources/postgresql"
          ]
        },
        {
          "group": "Destinations",
          "pages": [
            "data-integrations/destinations/overview",
            "data-integrations/destinations/add-new-destination",
            "data-integrations/destinations/adapt-existing-destination"
          ]
        },
        "data-integrations/configuration"
      ]
    },
    {
      "group": "DBT",
      "pages": [
        "dbt/overview",
        "dbt/add-existing-dbt",
        "dbt/run-single-model",
        "dbt/run-selected-model",
        "dbt/snapshots",
        "dbt/run-dbt-spark",
        "dbt/running-dbt-tests",
        "dbt/sources",
        "dbt/connection-profiles",
        "dbt/incremental-models",
        "dbt/docs"
      ]
    },
    {
      "group": "Development",
      "pages": [
        "development/project/setup",
        {
          "group": "Pipelines",
          "pages": [
            "guides/batch-pipeline",
            "guides/data-integration-pipeline",
            {
              "group": "Streaming pipelines",
              "pages": [
                "guides/streaming/overview",
                {
                  "group": "Sources",
                  "pages": [
                    "guides/streaming/sources/amazon-sqs",
                    "guides/streaming/sources/azure-event-hub",
                    "guides/streaming/sources/google-cloud-pubsub",
                    "guides/streaming/sources/kafka",
                    "guides/streaming/sources/kinesis"
                  ]
                },
                {
                  "group": "Destinations",
                  "pages": [
                    "guides/streaming/destinations/amazon-s3",
                    "guides/streaming/destinations/dummy",
                    "guides/streaming/destinations/kafka",
                    "guides/streaming/destinations/kinesis",
                    "guides/streaming/destinations/mongodb",
                    "guides/streaming/destinations/opensearch",
                    "guides/streaming/destinations/redshift"
                  ]
                },
                "guides/streaming-pipeline",
                "guides/streaming/streaming-pipeline-rabbitmq",
                "guides/streaming/contributing"
              ]
            }
          ]
        },
        {
          "group": "Blocks",
          "pages": [
            {
              "group": "Data loader",
              "pages": [
                "design/data-loading",
                "guides/load-data-s3",
                "guides/io_config",
                "development/blocks/data_loaders/templates"
              ]
            },
            {
              "group": "Transformer",
              "pages": [
                "guides/transformer-blocks",
                "development/blocks/transformers/templates"
              ]
            },
            {
              "group": "Data exporter",
              "pages": [
                "guides/export-data-s3",
                "development/blocks/data_exporters/templates"
              ]
            },
            {
              "group": "Sensors",
              "pages": [
                "guides/sensors",
                "development/blocks/sensors/templates"
              ]
            },
            {
              "group": "Callbacks",
              "pages": [
                "development/blocks/callbacks/overview",
                "development/blocks/callbacks/templates"
              ]
            },
            {
              "group": "Conditionals",
              "pages": [
                "development/blocks/conditionals/overview",
                "development/blocks/conditionals/templates"
              ]
            },
            {
              "group": "SQL",
              "pages": [
                "guides/sql-blocks",
                "development/blocks/sql/trino"
              ]
            },
            "guides/r-blocks",
            "guides/blocks/dynamic-blocks",
            "guides/blocks/custom-blocks",
            "guides/blocks/markdown-blocks"
          ]
        },
        "custom-templates/overview",
        {
          "group": "Dependencies",
          "pages": [
            "development/dependencies/requirements",
            "development/dependencies/custom-files"
          ]
        },
        "production/configuring-production-settings/runtime-variable",
        {
          "group": "Testing",
          "pages": [
            "guides/data-validation",
            "development/testing/great-expectations",
            "development/testing/unit-tests"
          ]
        },
        {
          "group": "Secrets",
          "pages": [
            "development/secrets/secrets",
            "development/secrets/GCP"
          ]
        },
        {
          "group": "Version control",
          "pages": [
            "production/data-sync/github",
            "developing-in-the-cloud/setting-up-git",
            "development/versioning/file-versions"
          ]
        },
        "development/environment-variables",
        {
          "group": "Team management",
          "pages": [
            "developing-in-the-cloud/cloud-dev-environments/overview",
            "developing-in-the-cloud/cloud-dev-environments/aws-ecs",
            "developing-in-the-cloud/cloud-dev-environments/cloud-run",
            "developing-in-the-cloud/cloud-dev-environments/kubernetes"
          ]
        },
        "development/text-editor",
        "development/troubleshooting"
      ]
    },
    {
      "group": "Orchestration",
      "pages": [
        {
          "group": "Schedules and triggers",
          "pages": [
            "guides/triggering-pipelines",
            "guides/schedule-pipelines",
            {
              "group": "Event triggers",
              "pages": [
                "guides/triggers/events/overview",
                "guides/triggers/events/aws"
              ]
            },
            "guides/trigger-pipeline-api",
            "orchestration/triggers/trigger-pipeline",
            "guides/triggers/configure-triggers-in-code"
          ]
        },
        {
          "group": "Backfills",
          "pages": [
            "orchestration/backfills/overview",
            "orchestration/backfills/guides"
          ]
        },
        {
          "group": "Pipeline runs",
          "pages": [
            "orchestration/pipeline-runs/retrying-block-runs",
            "orchestration/pipeline-runs/saving-block-output-as-csv"
          ]
        },
        "orchestration/global-data-products/overview"
      ]
    },
    {
      "group": "Production",
      "pages": [
        {
          "group": "Authentication",
          "pages": [
            "production/authentication/overview",
            "production/authentication/microsoft"
          ]
        },
        {
          "group": "CI/CD",
          "pages": [
            "production/ci-cd/overview",
            {
              "group": "Local to cloud",
              "pages": [
                "production/ci-cd/local-cloud/repository-setup",
                "production/ci-cd/local-cloud/github-actions",
                "production/ci-cd/local-cloud/gitlab-ci-cd",
                "production/ci-cd/local-cloud/buildkite"
              ]
            }
          ]
        },
        {
          "group": "Deployment",
          "pages": [
            "production/deploying-to-cloud/architecture",
            "production/deploying-to-cloud/using-terraform",
            "production/deploying-to-cloud/using-helm",
            {
              "group": "AWS",
              "pages": [
                "production/deploying-to-cloud/aws/aws-ecs-architecture",
                "production/deploying-to-cloud/aws/setup",
                "production/deploying-to-cloud/aws/resources",
                "production/deploying-to-cloud/aws/terraform-apply-policy",
                "production/deploying-to-cloud/aws/terraform-destroy-policy",
                "production/deploying-to-cloud/aws/emr-policy",
                "production/deploying-to-cloud/aws-without-terraform",
                "production/deploying-to-cloud/aws/code-pipeline"
              ]
            },
            {
              "group": "GCP",
              "pages": [
                "production/deploying-to-cloud/gcp/setup",
                "production/deploying-to-cloud/gcp/resources",
                "production/deploying-to-cloud/gcp/gcp-artifact-registry"
              ]
            },
            {
              "group": "Azure",
              "pages": [
                "production/deploying-to-cloud/azure/setup",
                "production/deploying-to-cloud/azure/resources"
              ]
            },
            {
              "group": "DigitalOcean",
              "pages": [
                "production/deploying-to-cloud/digitalocean/setup"
              ]
            }
          ]
        },
        {
          "group": "Configuration",
          "pages": [
            "production/configuring-production-settings/overview",
            "production/configuring-production-settings/secrets",
            "production/configuring-production-settings/compute-resource"
          ]
        },
        "production/data-sync/git"
      ]
    },
    {
      "group": "Observability",
      "pages": [
        "production/observability/logging",
        {
          "group": "Monitoring",
          "pages": [
            "production/observability/monitoring",
            "production/observability/datadog",
            "production/observability/sentry",
            "production/observability/newrelic"
          ]
        },
        {
          "group": "Alerting",
          "pages": [
            "production/observability/alerting-slack",
            "production/observability/alerting-teams",
            "production/observability/alerting-opsgenie",
            "production/observability/alerting-email"
          ]
        }
      ]
    },
    {
      "group": "Integrations",
      "pages": [
        "integrations/spark-pyspark",
        "integrations/databricks",
        {
          "group": "Data",
          "pages": [
            "integrations/databases/BigQuery",
            "integrations/databases/ClickHouse",
            "integrations/databases/Druid",
            "integrations/databases/MicrosoftSQLServer",
            "integrations/databases/MongoDB",
            "integrations/databases/MySQL",
            "integrations/databases/PostgreSQL",
            "integrations/databases/Redshift",
            "integrations/databases/S3",
            "integrations/databases/Snowflake"
          ]
        },
        {
          "group": "Airflow",
          "pages": [
            "integrations/airflow",
            "guides/integrate-mage-airflow"
          ]
        },
        {
          "group": "Prefect",
          "pages": [
            "integrations/prefect"
          ]
        },
        "integrations/airbyte",
        "integrations/dbt-cloud",
        "integrations/hightouch",
        "integrations/stitch",
        "integrations/metaplane",
        "integrations/great-expectations",
        "integrations/polars"
      ]
    },
    {
      "group": "Guides",
      "pages": [
        {
          "group": "Visualizations",
          "pages": [
            "contributing/charts/how-to-add"
          ]
        },
        {
          "group": "Misc",
          "pages": [
            "getting-started/kernels"
          ]
        }
      ]
    },
    {
      "group": "Community",
      "pages": [
        "community/github",
        "community/slack",
        "community/linkedin",
        "community/twitter",
        "community/blog",
        "community/contact"
      ]
    },
    {
      "group": "Contributing",
      "pages": [
        {
          "group": "Backend",
          "pages": [
            "contributing/backend/overview"
          ]
        },
        {
          "group": "Frontend",
          "pages": [
            "contributing/frontend/overview"
          ]
        },
        "contributing/statistics/overview",
        "contributing/code-of-conduct"
      ]
    },
    {
      "group": "API",
      "pages": [
        "api-reference/overview",
        "api-reference/resources",
        "api-reference/policies",
        "api-reference/presenters"
      ]
    },
    {
      "group": "Backfills",
      "pages": [
        "api-reference/backfills/overview",
        "api-reference/backfills/read-backfills",
        "api-reference/backfills/create-backfills",
        "api-reference/backfills/update-backfill",
        "api-reference/backfills/delete-backfill"
      ]
    },
    {
      "group": "Blocks",
      "pages": [
        "api-reference/blocks/overview",
        "api-reference/blocks/read-block",
        "api-reference/blocks/create-block",
        "api-reference/blocks/update-block",
        "api-reference/blocks/delete-block"
      ]
    },
    {
      "group": "Logs",
      "pages": [
        "api-reference/logs/overview",
        "api-reference/logs/read-logs"
      ]
    },
    {
      "group": "OAuth access tokens",
      "pages": [
        "api-reference/oauth-access-tokens/overview",
        "api-reference/oauth-access-tokens/read-oauth-access-tokens"
      ]
    },
    {
      "group": "Pipeline runs",
      "pages": [
        "api-reference/pipeline-runs/overview",
        "api-reference/pipeline-runs/read-pipeline-runs",
        "api-reference/pipeline-runs/trigger-pipeline"
      ]
    },
    {
      "group": "Pipeline schedules",
      "pages": [
        "api-reference/pipeline-schedules/overview",
        "api-reference/pipeline-schedules/read-pipeline-schedules"
      ]
    },
    {
      "group": "Pipelines",
      "pages": [
        "api-reference/pipelines/overview",
        "api-reference/pipelines/read-pipeline",
        "api-reference/pipelines/create-pipeline",
        "api-reference/pipelines/update-pipeline",
        "api-reference/pipelines/delete-pipeline"
      ]
    },
    {
      "group": "Sessions",
      "pages": [
        "api-reference/sessions/overview",
        "api-reference/sessions/create-session"
      ]
    },
    {
      "group": "About",
      "pages": [
        "about/features",
        "about/releases",
        "about/roadmap"
      ]
    }
  ],
  "backgroundImage": "/background.png",
  "footerSocials": {
    "linkedin": "https://www.linkedin.com/company/magetech/",
    "twitter": "https://twitter.com/mage_ai",
    "facebook": "https://www.facebook.com/mageai",
    "instagram": "https://www.instagram.com/mage_ai/"
  },
  "analytics": {
    "amplitude": {
      "apiKey": "b3c3b09423fea2abaae92c08b44de1c3"
    }
  },
  "api": {
    "playground": {
      "mode": "hide"
    }
  }
>>>>>>> d06f0b5d
}<|MERGE_RESOLUTION|>--- conflicted
+++ resolved
@@ -1,5 +1,4 @@
 {
-<<<<<<< HEAD
 	"name": "Mage",
 	"logo": {
 		"light": "/logo/light.svg",
@@ -322,7 +321,8 @@
 			"group": "Get Started",
 			"pages": [
 				"contributing/overview",
-				"contributing/statistics/overview"
+				"contributing/statistics/overview",
+				"contributing/code-of-conduct"
 			]
 		},
 		{
@@ -884,630 +884,4 @@
 			"destination": "/guides/streaming-pipeline-rabbitmq"
 		}
 	]
-=======
-  "name": "Mage",
-  "logo": {
-    "light": "/logo/light.svg",
-    "dark": "/logo/dark.svg"
-  },
-  "favicon": "/favicon.png",
-  "colors": {
-    "primary": "#7E53F8",
-    "light": "#BFA8FF",
-    "dark": "#4C22C0",
-    "ultraLight": "#E4DAFF",
-    "ultraDark": "#270A7A",
-    "background": {
-      "dark": "#121212"
-    }
-  },
-  "feedback": {
-    "suggestEdit": true,
-    "raiseIssue": true
-  },
-  "metadata": {
-    "og:image": "https://media.graphassets.com/j4XVqcsxTG2x50kBJryE",
-    "twitter:site": "@mage_ai"
-  },
-  "topbarCtaButton": {
-    "type": "github",
-    "url": "https://github.com/mage-ai/mage-ai"
-  },
-  "topAnchor": {
-    "name": "Documentation",
-    "icon": "book-open"
-  },
-  "anchors": [
-    {
-      "name": "API Reference",
-      "icon": "square-terminal",
-      "url": "api-reference"
-    },
-    {
-      "name": "Watch 2 min demo",
-      "icon": "circle-play",
-      "url": "https://www.youtube.com/watch?v=hrsErfPDits"
-    },
-    {
-      "name": "Play with live tool",
-      "icon": "bullseye-pointer",
-      "url": "https://demo.mage.ai"
-    },
-    {
-      "name": "Get instant help",
-      "icon": "slack",
-      "url": "https://www.mage.ai/chat"
-    }
-  ],
-  "navigation": [
-    {
-      "group": "Introduction",
-      "pages": [
-        "introduction/overview",
-        "getting-started/setup",
-        "community/contributing"
-      ]
-    },
-    {
-      "group": "Tutorials",
-      "pages": [
-        {
-          "group": "ETL pipeline",
-          "pages": [
-            "tutorials/load-api-data",
-            "tutorials/etl/complete-project"
-          ]
-        },
-        "guides/data-integration-pipeline",
-        "tutorials/setup-dbt",
-        "tutorials/examples",
-        {
-          "group": "Machine learning pipeline",
-          "pages": [
-            "tutorials/train-model",
-            "tutorials/train/complete-project"
-          ]
-        }
-      ]
-    },
-    {
-      "group": "Design",
-      "pages": [
-        "design/core-design-principles",
-        "design/core-abstractions",
-        "design/data-pipeline-management",
-        {
-          "group": "Blocks",
-          "pages": [
-            "design/blocks",
-            "design/blocks/data-loader",
-            "design/blocks/transformer",
-            "design/blocks/data-exporter",
-            "design/blocks/scratchpad",
-            "design/blocks/sensor",
-            "design/blocks/extension",
-            "design/blocks/dynamic-blocks",
-            "design/blocks/replicate-blocks"
-          ]
-        }
-      ]
-    },
-    {
-      "group": "Data integrations",
-      "pages": [
-        "data-integrations/overview",
-        {
-          "group": "Sources",
-          "pages": [
-            "data-integrations/sources/overview",
-            "data-integrations/sources/add-new-source",
-            "data-integrations/sources/adapt-existing-source",
-            "data-integrations/sources/postgresql"
-          ]
-        },
-        {
-          "group": "Destinations",
-          "pages": [
-            "data-integrations/destinations/overview",
-            "data-integrations/destinations/add-new-destination",
-            "data-integrations/destinations/adapt-existing-destination"
-          ]
-        },
-        "data-integrations/configuration"
-      ]
-    },
-    {
-      "group": "DBT",
-      "pages": [
-        "dbt/overview",
-        "dbt/add-existing-dbt",
-        "dbt/run-single-model",
-        "dbt/run-selected-model",
-        "dbt/snapshots",
-        "dbt/run-dbt-spark",
-        "dbt/running-dbt-tests",
-        "dbt/sources",
-        "dbt/connection-profiles",
-        "dbt/incremental-models",
-        "dbt/docs"
-      ]
-    },
-    {
-      "group": "Development",
-      "pages": [
-        "development/project/setup",
-        {
-          "group": "Pipelines",
-          "pages": [
-            "guides/batch-pipeline",
-            "guides/data-integration-pipeline",
-            {
-              "group": "Streaming pipelines",
-              "pages": [
-                "guides/streaming/overview",
-                {
-                  "group": "Sources",
-                  "pages": [
-                    "guides/streaming/sources/amazon-sqs",
-                    "guides/streaming/sources/azure-event-hub",
-                    "guides/streaming/sources/google-cloud-pubsub",
-                    "guides/streaming/sources/kafka",
-                    "guides/streaming/sources/kinesis"
-                  ]
-                },
-                {
-                  "group": "Destinations",
-                  "pages": [
-                    "guides/streaming/destinations/amazon-s3",
-                    "guides/streaming/destinations/dummy",
-                    "guides/streaming/destinations/kafka",
-                    "guides/streaming/destinations/kinesis",
-                    "guides/streaming/destinations/mongodb",
-                    "guides/streaming/destinations/opensearch",
-                    "guides/streaming/destinations/redshift"
-                  ]
-                },
-                "guides/streaming-pipeline",
-                "guides/streaming/streaming-pipeline-rabbitmq",
-                "guides/streaming/contributing"
-              ]
-            }
-          ]
-        },
-        {
-          "group": "Blocks",
-          "pages": [
-            {
-              "group": "Data loader",
-              "pages": [
-                "design/data-loading",
-                "guides/load-data-s3",
-                "guides/io_config",
-                "development/blocks/data_loaders/templates"
-              ]
-            },
-            {
-              "group": "Transformer",
-              "pages": [
-                "guides/transformer-blocks",
-                "development/blocks/transformers/templates"
-              ]
-            },
-            {
-              "group": "Data exporter",
-              "pages": [
-                "guides/export-data-s3",
-                "development/blocks/data_exporters/templates"
-              ]
-            },
-            {
-              "group": "Sensors",
-              "pages": [
-                "guides/sensors",
-                "development/blocks/sensors/templates"
-              ]
-            },
-            {
-              "group": "Callbacks",
-              "pages": [
-                "development/blocks/callbacks/overview",
-                "development/blocks/callbacks/templates"
-              ]
-            },
-            {
-              "group": "Conditionals",
-              "pages": [
-                "development/blocks/conditionals/overview",
-                "development/blocks/conditionals/templates"
-              ]
-            },
-            {
-              "group": "SQL",
-              "pages": [
-                "guides/sql-blocks",
-                "development/blocks/sql/trino"
-              ]
-            },
-            "guides/r-blocks",
-            "guides/blocks/dynamic-blocks",
-            "guides/blocks/custom-blocks",
-            "guides/blocks/markdown-blocks"
-          ]
-        },
-        "custom-templates/overview",
-        {
-          "group": "Dependencies",
-          "pages": [
-            "development/dependencies/requirements",
-            "development/dependencies/custom-files"
-          ]
-        },
-        "production/configuring-production-settings/runtime-variable",
-        {
-          "group": "Testing",
-          "pages": [
-            "guides/data-validation",
-            "development/testing/great-expectations",
-            "development/testing/unit-tests"
-          ]
-        },
-        {
-          "group": "Secrets",
-          "pages": [
-            "development/secrets/secrets",
-            "development/secrets/GCP"
-          ]
-        },
-        {
-          "group": "Version control",
-          "pages": [
-            "production/data-sync/github",
-            "developing-in-the-cloud/setting-up-git",
-            "development/versioning/file-versions"
-          ]
-        },
-        "development/environment-variables",
-        {
-          "group": "Team management",
-          "pages": [
-            "developing-in-the-cloud/cloud-dev-environments/overview",
-            "developing-in-the-cloud/cloud-dev-environments/aws-ecs",
-            "developing-in-the-cloud/cloud-dev-environments/cloud-run",
-            "developing-in-the-cloud/cloud-dev-environments/kubernetes"
-          ]
-        },
-        "development/text-editor",
-        "development/troubleshooting"
-      ]
-    },
-    {
-      "group": "Orchestration",
-      "pages": [
-        {
-          "group": "Schedules and triggers",
-          "pages": [
-            "guides/triggering-pipelines",
-            "guides/schedule-pipelines",
-            {
-              "group": "Event triggers",
-              "pages": [
-                "guides/triggers/events/overview",
-                "guides/triggers/events/aws"
-              ]
-            },
-            "guides/trigger-pipeline-api",
-            "orchestration/triggers/trigger-pipeline",
-            "guides/triggers/configure-triggers-in-code"
-          ]
-        },
-        {
-          "group": "Backfills",
-          "pages": [
-            "orchestration/backfills/overview",
-            "orchestration/backfills/guides"
-          ]
-        },
-        {
-          "group": "Pipeline runs",
-          "pages": [
-            "orchestration/pipeline-runs/retrying-block-runs",
-            "orchestration/pipeline-runs/saving-block-output-as-csv"
-          ]
-        },
-        "orchestration/global-data-products/overview"
-      ]
-    },
-    {
-      "group": "Production",
-      "pages": [
-        {
-          "group": "Authentication",
-          "pages": [
-            "production/authentication/overview",
-            "production/authentication/microsoft"
-          ]
-        },
-        {
-          "group": "CI/CD",
-          "pages": [
-            "production/ci-cd/overview",
-            {
-              "group": "Local to cloud",
-              "pages": [
-                "production/ci-cd/local-cloud/repository-setup",
-                "production/ci-cd/local-cloud/github-actions",
-                "production/ci-cd/local-cloud/gitlab-ci-cd",
-                "production/ci-cd/local-cloud/buildkite"
-              ]
-            }
-          ]
-        },
-        {
-          "group": "Deployment",
-          "pages": [
-            "production/deploying-to-cloud/architecture",
-            "production/deploying-to-cloud/using-terraform",
-            "production/deploying-to-cloud/using-helm",
-            {
-              "group": "AWS",
-              "pages": [
-                "production/deploying-to-cloud/aws/aws-ecs-architecture",
-                "production/deploying-to-cloud/aws/setup",
-                "production/deploying-to-cloud/aws/resources",
-                "production/deploying-to-cloud/aws/terraform-apply-policy",
-                "production/deploying-to-cloud/aws/terraform-destroy-policy",
-                "production/deploying-to-cloud/aws/emr-policy",
-                "production/deploying-to-cloud/aws-without-terraform",
-                "production/deploying-to-cloud/aws/code-pipeline"
-              ]
-            },
-            {
-              "group": "GCP",
-              "pages": [
-                "production/deploying-to-cloud/gcp/setup",
-                "production/deploying-to-cloud/gcp/resources",
-                "production/deploying-to-cloud/gcp/gcp-artifact-registry"
-              ]
-            },
-            {
-              "group": "Azure",
-              "pages": [
-                "production/deploying-to-cloud/azure/setup",
-                "production/deploying-to-cloud/azure/resources"
-              ]
-            },
-            {
-              "group": "DigitalOcean",
-              "pages": [
-                "production/deploying-to-cloud/digitalocean/setup"
-              ]
-            }
-          ]
-        },
-        {
-          "group": "Configuration",
-          "pages": [
-            "production/configuring-production-settings/overview",
-            "production/configuring-production-settings/secrets",
-            "production/configuring-production-settings/compute-resource"
-          ]
-        },
-        "production/data-sync/git"
-      ]
-    },
-    {
-      "group": "Observability",
-      "pages": [
-        "production/observability/logging",
-        {
-          "group": "Monitoring",
-          "pages": [
-            "production/observability/monitoring",
-            "production/observability/datadog",
-            "production/observability/sentry",
-            "production/observability/newrelic"
-          ]
-        },
-        {
-          "group": "Alerting",
-          "pages": [
-            "production/observability/alerting-slack",
-            "production/observability/alerting-teams",
-            "production/observability/alerting-opsgenie",
-            "production/observability/alerting-email"
-          ]
-        }
-      ]
-    },
-    {
-      "group": "Integrations",
-      "pages": [
-        "integrations/spark-pyspark",
-        "integrations/databricks",
-        {
-          "group": "Data",
-          "pages": [
-            "integrations/databases/BigQuery",
-            "integrations/databases/ClickHouse",
-            "integrations/databases/Druid",
-            "integrations/databases/MicrosoftSQLServer",
-            "integrations/databases/MongoDB",
-            "integrations/databases/MySQL",
-            "integrations/databases/PostgreSQL",
-            "integrations/databases/Redshift",
-            "integrations/databases/S3",
-            "integrations/databases/Snowflake"
-          ]
-        },
-        {
-          "group": "Airflow",
-          "pages": [
-            "integrations/airflow",
-            "guides/integrate-mage-airflow"
-          ]
-        },
-        {
-          "group": "Prefect",
-          "pages": [
-            "integrations/prefect"
-          ]
-        },
-        "integrations/airbyte",
-        "integrations/dbt-cloud",
-        "integrations/hightouch",
-        "integrations/stitch",
-        "integrations/metaplane",
-        "integrations/great-expectations",
-        "integrations/polars"
-      ]
-    },
-    {
-      "group": "Guides",
-      "pages": [
-        {
-          "group": "Visualizations",
-          "pages": [
-            "contributing/charts/how-to-add"
-          ]
-        },
-        {
-          "group": "Misc",
-          "pages": [
-            "getting-started/kernels"
-          ]
-        }
-      ]
-    },
-    {
-      "group": "Community",
-      "pages": [
-        "community/github",
-        "community/slack",
-        "community/linkedin",
-        "community/twitter",
-        "community/blog",
-        "community/contact"
-      ]
-    },
-    {
-      "group": "Contributing",
-      "pages": [
-        {
-          "group": "Backend",
-          "pages": [
-            "contributing/backend/overview"
-          ]
-        },
-        {
-          "group": "Frontend",
-          "pages": [
-            "contributing/frontend/overview"
-          ]
-        },
-        "contributing/statistics/overview",
-        "contributing/code-of-conduct"
-      ]
-    },
-    {
-      "group": "API",
-      "pages": [
-        "api-reference/overview",
-        "api-reference/resources",
-        "api-reference/policies",
-        "api-reference/presenters"
-      ]
-    },
-    {
-      "group": "Backfills",
-      "pages": [
-        "api-reference/backfills/overview",
-        "api-reference/backfills/read-backfills",
-        "api-reference/backfills/create-backfills",
-        "api-reference/backfills/update-backfill",
-        "api-reference/backfills/delete-backfill"
-      ]
-    },
-    {
-      "group": "Blocks",
-      "pages": [
-        "api-reference/blocks/overview",
-        "api-reference/blocks/read-block",
-        "api-reference/blocks/create-block",
-        "api-reference/blocks/update-block",
-        "api-reference/blocks/delete-block"
-      ]
-    },
-    {
-      "group": "Logs",
-      "pages": [
-        "api-reference/logs/overview",
-        "api-reference/logs/read-logs"
-      ]
-    },
-    {
-      "group": "OAuth access tokens",
-      "pages": [
-        "api-reference/oauth-access-tokens/overview",
-        "api-reference/oauth-access-tokens/read-oauth-access-tokens"
-      ]
-    },
-    {
-      "group": "Pipeline runs",
-      "pages": [
-        "api-reference/pipeline-runs/overview",
-        "api-reference/pipeline-runs/read-pipeline-runs",
-        "api-reference/pipeline-runs/trigger-pipeline"
-      ]
-    },
-    {
-      "group": "Pipeline schedules",
-      "pages": [
-        "api-reference/pipeline-schedules/overview",
-        "api-reference/pipeline-schedules/read-pipeline-schedules"
-      ]
-    },
-    {
-      "group": "Pipelines",
-      "pages": [
-        "api-reference/pipelines/overview",
-        "api-reference/pipelines/read-pipeline",
-        "api-reference/pipelines/create-pipeline",
-        "api-reference/pipelines/update-pipeline",
-        "api-reference/pipelines/delete-pipeline"
-      ]
-    },
-    {
-      "group": "Sessions",
-      "pages": [
-        "api-reference/sessions/overview",
-        "api-reference/sessions/create-session"
-      ]
-    },
-    {
-      "group": "About",
-      "pages": [
-        "about/features",
-        "about/releases",
-        "about/roadmap"
-      ]
-    }
-  ],
-  "backgroundImage": "/background.png",
-  "footerSocials": {
-    "linkedin": "https://www.linkedin.com/company/magetech/",
-    "twitter": "https://twitter.com/mage_ai",
-    "facebook": "https://www.facebook.com/mageai",
-    "instagram": "https://www.instagram.com/mage_ai/"
-  },
-  "analytics": {
-    "amplitude": {
-      "apiKey": "b3c3b09423fea2abaae92c08b44de1c3"
-    }
-  },
-  "api": {
-    "playground": {
-      "mode": "hide"
-    }
-  }
->>>>>>> d06f0b5d
 }