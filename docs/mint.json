{
  "name": "Mage",
  "logo": {
    "light": "/logo/light.svg",
    "dark": "/logo/dark.svg"
  },
  "favicon": "/favicon.png",
  "colors": {
    "primary": "#7E53F8",
    "light": "#BFA8FF",
    "dark": "#4C22C0",
    "ultraLight": "#E4DAFF",
    "ultraDark": "#270A7A",
    "background": {
      "dark": "#121212"
    }
  },
  "feedback": {
    "suggestEdit": true,
    "raiseIssue": true
  },
  "metadata": {
    "og:image": "https://media.graphassets.com/j4XVqcsxTG2x50kBJryE",
    "twitter:site": "@mage_ai"
  },
  "topbarCtaButton": {
    "type": "github",
    "url": "https://github.com/mage-ai/mage-ai"
  },
  "topAnchor": {
    "name": "Documentation",
    "icon": "book-open"
  },
  "anchors": [
    {
      "name": "API Reference",
      "icon": "square-terminal",
      "url": "api-reference"
    },
    {
      "name": "Watch 2 min demo",
      "icon": "circle-play",
      "url": "https://www.youtube.com/watch?v=hrsErfPDits"
    },
    {
      "name": "Play with live tool",
      "icon": "bullseye-pointer",
      "url": "https://demo.mage.ai"
    },
    {
      "name": "Get instant help",
      "icon": "slack",
      "url": "https://www.mage.ai/chat"
    }
  ],
  "navigation": [
    {
      "group": "Introduction",
      "pages": [
        "introduction/overview",
        "getting-started/setup",
        "community/contributing"
      ]
    },
    {
      "group": "Tutorials",
      "pages": [
        {
          "group": "ETL pipeline",
          "pages": [
            "tutorials/load-api-data",
            "tutorials/etl/complete-project"
          ]
        },
        "guides/data-integration-pipeline",
        "tutorials/setup-dbt",
        "tutorials/examples",
        {
          "group": "Machine learning pipeline",
          "pages": [
            "tutorials/train-model",
            "tutorials/train/complete-project"
          ]
        }
      ]
    },
    {
      "group": "Design",
      "pages": [
        "design/core-design-principles",
        "design/core-abstractions",
        "design/data-pipeline-management",
        {
          "group": "Blocks",
          "pages": [
            "design/blocks",
            "design/blocks/data-loader",
            "design/blocks/transformer",
            "design/blocks/data-exporter",
            "design/blocks/scratchpad",
            "design/blocks/sensor",
            "design/blocks/extension",
            "design/blocks/dynamic-blocks",
            "design/blocks/replicate-blocks"
          ]
        }
      ]
    },
    {
      "group": "Data integrations",
      "pages": [
        "data-integrations/overview",
        {
          "group": "Sources",
          "pages": [
            "data-integrations/sources/overview",
            "data-integrations/sources/add-new-source",
            "data-integrations/sources/adapt-existing-source",
            "data-integrations/sources/postgresql"
          ]
        },
        {
          "group": "Destinations",
          "pages": [
            "data-integrations/destinations/overview",
            "data-integrations/destinations/add-new-destination",
            "data-integrations/destinations/adapt-existing-destination"
          ]
        },
        "data-integrations/configuration"
      ]
    },
    {
      "group": "DBT",
      "pages": [
        "dbt/overview",
        "dbt/add-existing-dbt",
        "dbt/run-single-model",
        "dbt/run-selected-model",
        "dbt/snapshots",
        "dbt/run-dbt-spark",
        "dbt/running-dbt-tests",
        "dbt/sources",
        "dbt/connection-profiles",
        "dbt/incremental-models",
        "dbt/docs"
      ]
    },
    {
      "group": "Development",
      "pages": [
        "development/project/setup",
        {
          "group": "Pipelines",
          "pages": [
            "guides/batch-pipeline",
            "guides/data-integration-pipeline",
            {
              "group": "Streaming pipelines",
              "pages": [
                "guides/streaming/overview",
                {
                  "group": "Sources",
                  "pages": [
                    "guides/streaming/sources/amazon-sqs",
                    "guides/streaming/sources/azure-event-hub",
                    "guides/streaming/sources/google-cloud-pubsub",
                    "guides/streaming/sources/kafka",
                    "guides/streaming/sources/kinesis"
                  ]
                },
                {
                  "group": "Destinations",
                  "pages": [
                    "guides/streaming/destinations/amazon-s3",
                    "guides/streaming/destinations/dummy",
                    "guides/streaming/destinations/kafka",
                    "guides/streaming/destinations/kinesis",
                    "guides/streaming/destinations/mongodb",
                    "guides/streaming/destinations/opensearch",
                    "guides/streaming/destinations/redshift"
                  ]
                },
                "guides/streaming-pipeline",
                "guides/streaming/streaming-pipeline-rabbitmq",
                "guides/streaming/contributing"
              ]
            }
          ]
        },
        {
          "group": "Blocks",
          "pages": [
            {
              "group": "Data loader",
              "pages": [
                "design/data-loading",
                "guides/load-data-s3",
                "guides/io_config",
                "development/blocks/data_loaders/templates"
              ]
            },
            {
              "group": "Transformer",
              "pages": [
                "guides/transformer-blocks",
                "development/blocks/transformers/templates"
              ]
            },
            {
              "group": "Data exporter",
              "pages": [
                "guides/export-data-s3",
                "development/blocks/data_exporters/templates"
              ]
            },
            {
              "group": "Sensors",
              "pages": [
                "guides/sensors",
                "development/blocks/sensors/templates"
              ]
            },
            {
              "group": "Callbacks",
              "pages": [
                "development/blocks/callbacks/overview",
                "development/blocks/callbacks/templates"
              ]
            },
            {
              "group": "Conditionals",
              "pages": [
                "development/blocks/conditionals/overview",
                "development/blocks/conditionals/templates"
              ]
            },
            {
              "group": "SQL",
              "pages": [
                "guides/sql-blocks",
                "development/blocks/sql/trino"
              ]
            },
            "guides/r-blocks",
            "guides/blocks/dynamic-blocks",
            "guides/blocks/custom-blocks",
            "guides/blocks/markdown-blocks"
          ]
        },
        "custom-templates/overview",
        {
          "group": "Dependencies",
          "pages": [
            "development/dependencies/requirements",
            "development/dependencies/custom-files"
          ]
        },
        "production/configuring-production-settings/runtime-variable",
        {
          "group": "Testing",
          "pages": [
            "guides/data-validation",
            "development/testing/great-expectations",
            "development/testing/unit-tests"
          ]
        },
        {
          "group": "Secrets",
          "pages": [
            "development/secrets/secrets",
            "development/secrets/GCP"
          ]
        },
        {
          "group": "Version control",
          "pages": [
            "production/data-sync/github",
            "developing-in-the-cloud/setting-up-git",
            "development/versioning/file-versions"
          ]
        },
        "development/environment-variables",
        {
          "group": "Team management",
          "pages": [
            "developing-in-the-cloud/cloud-dev-environments/overview",
            "developing-in-the-cloud/cloud-dev-environments/aws-ecs",
            "developing-in-the-cloud/cloud-dev-environments/cloud-run",
            "developing-in-the-cloud/cloud-dev-environments/kubernetes"
          ]
        },
        "development/text-editor",
        "development/troubleshooting"
      ]
    },
    {
      "group": "Orchestration",
      "pages": [
        {
          "group": "Schedules and triggers",
          "pages": [
            "guides/triggering-pipelines",
            "guides/schedule-pipelines",
            {
              "group": "Event triggers",
              "pages": [
                "guides/triggers/events/overview",
                "guides/triggers/events/aws"
              ]
            },
            "guides/trigger-pipeline-api",
            "orchestration/triggers/trigger-pipeline",
            "guides/triggers/configure-triggers-in-code"
          ]
        },
        {
          "group": "Backfills",
          "pages": [
            "orchestration/backfills/overview",
            "orchestration/backfills/guides"
          ]
        },
        {
          "group": "Pipeline runs",
          "pages": [
            "orchestration/pipeline-runs/retrying-block-runs",
            "orchestration/pipeline-runs/saving-block-output-as-csv"
          ]
        },
        "orchestration/global-data-products/overview"
      ]
    },
    {
      "group": "Production",
      "pages": [
        {
          "group": "Authentication",
          "pages": [
            "production/authentication/overview",
            "production/authentication/microsoft"
          ]
        },
        {
          "group": "CI/CD",
          "pages": [
            "production/ci-cd/overview",
            {
              "group": "Local to cloud",
              "pages": [
                "production/ci-cd/local-cloud/repository-setup",
                "production/ci-cd/local-cloud/github-actions",
                "production/ci-cd/local-cloud/gitlab-ci-cd",
                "production/ci-cd/local-cloud/buildkite"
              ]
            }
          ]
        },
        {
          "group": "Deployment",
          "pages": [
            "production/deploying-to-cloud/architecture",
            "production/deploying-to-cloud/using-terraform",
            "production/deploying-to-cloud/using-helm",
            {
              "group": "AWS",
              "pages": [
                "production/deploying-to-cloud/aws/aws-ecs-architecture",
                "production/deploying-to-cloud/aws/setup",
                "production/deploying-to-cloud/aws/resources",
                "production/deploying-to-cloud/aws/terraform-apply-policy",
                "production/deploying-to-cloud/aws/terraform-destroy-policy",
                "production/deploying-to-cloud/aws/emr-policy",
                "production/deploying-to-cloud/aws-without-terraform",
                "production/deploying-to-cloud/aws/code-pipeline"
              ]
            },
            {
              "group": "GCP",
              "pages": [
                "production/deploying-to-cloud/gcp/setup",
                "production/deploying-to-cloud/gcp/resources",
                "production/deploying-to-cloud/gcp/gcp-artifact-registry"
              ]
            },
            {
              "group": "Azure",
              "pages": [
                "production/deploying-to-cloud/azure/setup",
                "production/deploying-to-cloud/azure/resources"
              ]
            },
            {
              "group": "DigitalOcean",
              "pages": [
                "production/deploying-to-cloud/digitalocean/setup"
              ]
            }
          ]
        },
        {
          "group": "Configuration",
          "pages": [
            "production/configuring-production-settings/overview",
            "production/configuring-production-settings/secrets",
            "production/configuring-production-settings/compute-resource"
          ]
        },
        "production/data-sync/git"
      ]
    },
    {
      "group": "Observability",
      "pages": [
        "production/observability/logging",
        {
          "group": "Monitoring",
          "pages": [
            "production/observability/monitoring",
            "production/observability/datadog",
            "production/observability/sentry",
            "production/observability/newrelic"
          ]
        },
        {
          "group": "Alerting",
          "pages": [
            "production/observability/alerting-slack",
            "production/observability/alerting-teams",
            "production/observability/alerting-opsgenie",
            "production/observability/alerting-email"
          ]
        }
      ]
    },
    {
      "group": "Integrations",
      "pages": [
        "integrations/spark-pyspark",
        "integrations/databricks",
        {
          "group": "Data",
          "pages": [
            "integrations/databases/BigQuery",
            "integrations/databases/ClickHouse",
            "integrations/databases/Druid",
            "integrations/databases/MicrosoftSQLServer",
            "integrations/databases/MongoDB",
            "integrations/databases/MySQL",
            "integrations/databases/PostgreSQL",
            "integrations/databases/Redshift",
            "integrations/databases/S3",
            "integrations/databases/Snowflake"
          ]
        },
        {
          "group": "Airflow",
          "pages": [
            "integrations/airflow",
            "guides/integrate-mage-airflow"
          ]
        },
        {
          "group": "Prefect",
          "pages": [
            "integrations/prefect"
          ]
        },
        "integrations/airbyte",
        "integrations/dbt-cloud",
        "integrations/hightouch",
        "integrations/stitch",
        "integrations/metaplane",
        "integrations/great-expectations",
        "integrations/polars"
      ]
    },
    {
      "group": "Guides",
      "pages": [
        {
          "group": "Visualizations",
          "pages": [
            "contributing/charts/how-to-add"
          ]
        },
        {
          "group": "Misc",
          "pages": [
            "getting-started/kernels"
          ]
        }
      ]
    },
    {
      "group": "Community",
      "pages": [
        "community/github",
        "community/slack",
        "community/linkedin",
        "community/twitter",
        "community/blog",
        "community/contact"
      ]
    },
    {
      "group": "Contributing",
      "pages": [
        {
          "group": "Backend",
          "pages": [
            "contributing/backend/overview"
          ]
        },
        {
          "group": "Frontend",
          "pages": [
            "contributing/frontend/overview"
          ]
        },
        "contributing/statistics/overview"
      ]
    },
    {
      "group": "API",
      "pages": [
        "api-reference/overview",
        "api-reference/resources",
        "api-reference/policies",
        "api-reference/presenters"
      ]
    },
    {
      "group": "Backfills",
      "pages": [
        "api-reference/backfills/overview",
        "api-reference/backfills/read-backfills",
        "api-reference/backfills/create-backfills",
        "api-reference/backfills/update-backfill",
        "api-reference/backfills/delete-backfill"
      ]
    },
    {
      "group": "Blocks",
      "pages": [
        "api-reference/blocks/overview",
        "api-reference/blocks/read-block",
        "api-reference/blocks/create-block",
        "api-reference/blocks/update-block",
        "api-reference/blocks/delete-block"
      ]
    },
    {
      "group": "Logs",
      "pages": [
        "api-reference/logs/overview",
        "api-reference/logs/read-logs"
      ]
    },
    {
      "group": "OAuth access tokens",
      "pages": [
        "api-reference/oauth-access-tokens/overview",
        "api-reference/oauth-access-tokens/read-oauth-access-tokens"
      ]
    },
    {
      "group": "Pipeline runs",
      "pages": [
        "api-reference/pipeline-runs/overview",
        "api-reference/pipeline-runs/read-pipeline-runs",
        "api-reference/pipeline-runs/trigger-pipeline"
      ]
    },
    {
      "group": "Pipeline schedules",
      "pages": [
        "api-reference/pipeline-schedules/overview",
<<<<<<< HEAD
        "api-reference/pipeline-schedules/read-pipeline-schedule"
=======
        "api-reference/pipeline-schedules/read-pipeline-schedules"
>>>>>>> a996d957
      ]
    },
    {
      "group": "Pipelines",
      "pages": [
        "api-reference/pipelines/overview",
        "api-reference/pipelines/read-pipeline",
        "api-reference/pipelines/create-pipeline",
        "api-reference/pipelines/update-pipeline",
        "api-reference/pipelines/delete-pipeline"
      ]
    },
    {
      "group": "Sessions",
      "pages": [
        "api-reference/sessions/overview",
        "api-reference/sessions/create-session"
      ]
    },
    {
      "group": "About",
      "pages": [
        "about/features",
        "about/releases",
        "about/roadmap"
      ]
    }
  ],
  "backgroundImage": "/background.png",
  "footerSocials": {
    "linkedin": "https://www.linkedin.com/company/magetech/",
    "twitter": "https://twitter.com/mage_ai",
    "facebook": "https://www.facebook.com/mageai",
    "instagram": "https://www.instagram.com/mage_ai/"
  },
  "analytics": {
    "amplitude": {
      "apiKey": "b3c3b09423fea2abaae92c08b44de1c3"
    }
  },
  "api": {
    "playground": {
      "mode": "hide"
    }
  }
}<|MERGE_RESOLUTION|>--- conflicted
+++ resolved
@@ -576,11 +576,7 @@
       "group": "Pipeline schedules",
       "pages": [
         "api-reference/pipeline-schedules/overview",
-<<<<<<< HEAD
-        "api-reference/pipeline-schedules/read-pipeline-schedule"
-=======
         "api-reference/pipeline-schedules/read-pipeline-schedules"
->>>>>>> a996d957
       ]
     },
     {
