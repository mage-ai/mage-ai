{
  "name": "Mage",
  "logo": {
    "light": "/logo/light.svg",
    "dark": "/logo/dark.svg"
  },
  "favicon": "/favicon.png",
  "colors": {
    "primary": "#7E53F8",
    "light": "#BFA8FF",
    "dark": "#4C22C0",
    "ultraLight": "#E4DAFF",
    "ultraDark": "#270A7A",
    "background": {
      "dark": "#121212"
    }
  },
  "feedback": {
    "suggestEdit": true,
    "raiseIssue": true,
    "thumbsRating": true
  },
  "search": {
    "prompt": "✨ Make magic..."
  },
  "metadata": {
    "og:image": "/media/og.png",
    "twitter:site": "@mage_ai"
  },
  "topbarCtaButton": {
    "type": "github",
    "url": "https://github.com/mage-ai/mage-ai"
  },
  "topAnchor": {
    "name": "Documentation",
    "icon": "book-open"
  },
  "primaryTab": {
    "name": "Docs"
  },
  "tabs": [
    {
      "name": "Guides",
      "url": "guides"
    },
    {
      "name": "API",
      "url": "api-reference"
    },
    {
      "name": "Deploy",
      "url": "production"
    },
    {
      "name": "Contribute",
      "url": "contributing"
    },
    {
      "name": "Slack",
      "url": "https://www.mage.ai/chat"
    }
  ],
  "anchors": [
    {
      "name": "Releases",
      "icon": "megaphone",
      "url": "https://docs.mage.ai/about/releases"
    },
    {
      "name": "Roadmap",
      "icon": "map",
      "url": "https://docs.mage.ai/about/roadmap"
    },
    {
      "name": "Troubleshooting",
      "icon": "question",
      "url": "https://docs.mage.ai/development/troubleshooting"
    }
  ],
  "navigation": [
    {
      "group": "Get Started",
      "pages": [
        "introduction/overview",
        "getting-started/setup",
        "design/core-design-principles",
        {
          "group": "Abstractions",
          "icon": "object-subtract",
          "pages": [
            "design/core-abstractions",
            "design/abstractions/project-structure"
          ]
        }
      ]
    },
    {
      "group": "Concepts",
      "pages": [
        {
          "group": "Backfills",
          "icon": "database",
          "pages": [
            "orchestration/backfills/overview",
            "orchestration/backfills/guides"
          ]
        },
        {
          "group": "Blocks",
          "icon": "block-brick",
          "pages": [
            "design/blocks",
            {
              "group": "Types",
              "pages": [
                "design/blocks/callbacks",
                "design/blocks/conditionals",
                "design/blocks/data-exporter",
                "design/blocks/data-loader",
                "design/blocks/extension",
                "design/blocks/scratchpad",
                "design/blocks/sensor",
                "design/blocks/transformer"
              ]
            },
            "design/blocks/dynamic-blocks",
            {
              "group": "Resources",
              "pages": [
                {
                  "group": "Data loader",
                  "pages": [
                    "design/data-loading",
                    "development/blocks/data_loaders/templates"
                  ]
                },
                {
                  "group": "Transformer",
                  "pages": [
                    "development/blocks/transformers/templates"
                  ]
                },
                {
                  "group": "Data exporter",
                  "pages": [
                    "development/blocks/data_exporters/templates"
                  ]
                },
                {
                  "group": "Sensors",
                  "pages": [
                    "development/blocks/sensors/templates"
                  ]
                },
                {
                  "group": "Callbacks",
                  "pages": [
                    "development/blocks/callbacks/templates"
                  ]
                },
                {
                  "group": "Conditionals",
                  "pages": [
                    "development/blocks/conditionals/templates"
                  ]
                }
              ]
            }
          ]
        },
        {
          "group": "Data integration",
          "icon": "rotate",
          "pages": [
            "data-integrations/overview",
            "data-integrations/configuration",
            {
              "group": "Sources",
              "pages": [
                "data-integrations/sources/overview",
                "data-integrations/sources/add-new-source",
                "data-integrations/sources/postgresql"
              ]
            },
            {
              "group": "Destinations",
              "pages": [
                "data-integrations/destinations/overview",
                "data-integrations/destinations/add-new-destination"
              ]
            }
          ]
        },
        {
          "group": "dbt",
          "icon": "arrow-progress",
          "pages": [
            "dbt/overview",
            {
              "group": "Configuration",
              "pages": [
                "dbt/sources",
                "dbt/connection-profiles",
                "dbt/variable-interpolation",
                "dbt/run-dbt-spark"
              ]
            },
            {
              "group": "Models",
              "pages": [
                "dbt/add-existing-dbt",
                "dbt/incremental-models",
                "dbt/run-single-model",
                "dbt/run-selected-model"
              ]
            },
            {
              "group": "Commands",
              "pages": [
                "dbt/docs",
                "dbt/snapshots",
                "dbt/running-dbt-tests"
              ]
            }
          ]
        },
        "orchestration/global-data-products/overview",
        "design/data-pipeline-management",
        {
          "group": "Pipeline runs",
          "icon": "pipe-circle-check",
          "pages": [
            "orchestration/pipeline-runs/retrying-block-runs",
            "orchestration/pipeline-runs/saving-block-output-as-csv"
          ]
        },
        {
          "group": "Schedules and triggers",
          "icon": "clock",
          "pages": [
            "orchestration/triggers/configure-triggers-in-code",
            {
              "group": "Event triggers",
              "pages": [
                "orchestration/triggers/events/overview",
                "orchestration/triggers/events/aws"
              ]
            },
            "orchestration/triggers/trigger-pipeline",
            "orchestration/triggers/trigger-pipeline-api",
            "orchestration/triggers/schedule-pipelines"
          ]
        },
        {
          "group": "Streaming",
          "icon": "water",
          "pages": [
            "streaming/overview",
            {
              "group": "Sources",
              "pages": [
                "streaming/sources/amazon-sqs",
                "streaming/sources/azure-event-hub",
                "streaming/sources/google-cloud-pubsub",
                "streaming/sources/kafka",
                "streaming/sources/kinesis"
              ]
            },
            {
              "group": "Destinations",
              "pages": [
                "streaming/destinations/amazon-s3",
                "streaming/destinations/dummy",
                "streaming/destinations/elasticsearch",
                "streaming/destinations/influxdb",
                "streaming/destinations/kafka",
                "streaming/destinations/kinesis",
                "streaming/destinations/mongodb",
                "streaming/destinations/opensearch",
                "streaming/destinations/postgres",
                "streaming/destinations/redshift"
              ]
            }
          ]
        }
      ]
    },
    {
      "group": "Reference",
      "icon": "gear",
      "pages": [
        {
          "group": "Configuration",
          "icon": "gear",
          "pages": [
            {
              "group": "Variables",
              "pages": [
                "development/variables/overview",
                "development/variables/referencing-variables",
                {
                  "group": "Variable Types",
                  "pages": [
                    "development/variables/environment-variables",
                    "getting-started/runtime-variable",
                    "development/variables/block-variables",
                    "development/variables/secrets"
                  ]
                }
              ]
            },
            "custom-templates/overview",
            {
              "group": "Dependencies",
              "pages": [
                "development/dependencies/requirements",
                "development/dependencies/custom-files"
              ]
            },
            {
              "group": "Storage",
              "pages": [
                "integrations/databases/BigQuery",
                "integrations/databases/ClickHouse",
                "integrations/databases/Druid",
                "integrations/databases/MicrosoftSQLServer",
                "integrations/databases/MongoDB",
                "integrations/databases/MySQL",
                "integrations/databases/PostgreSQL",
                "integrations/databases/Redshift",
                "integrations/databases/S3",
                "integrations/databases/Snowflake",
                "integrations/databases/trino"
              ]
            },
            "getting-started/kernels",
            {
              "group": "Versioning",
              "pages": [
                "getting-started/setting-up-git",
                "getting-started/file-versions"
              ]
            }
          ]
        },
        {
          "group": "Development",
          "icon": "flask",
          "pages": [
            "development/project/setup",
            "development/text-editor"
          ]
        },
        {
          "group": "External tools",
          "icon": "puzzle",
          "pages": [
            {
              "group": "Computation",
              "pages": [
                "integrations/spark-pyspark",
                "integrations/databricks"
              ]
            },
            {
              "group": "Orchestration",
              "pages": [
                "integrations/airflow",
                "integrations/prefect"
              ]
            },
            {
              "group": "Data integration",
              "pages": [
                "integrations/airbyte",
                "integrations/stitch"
              ]
            },
            {
              "group": "Transformation",
              "pages": [
                "integrations/dbt-cloud",
                "integrations/polars"
              ]
            },
            {
              "group": "Observability",
              "pages": [
                {
                  "group": "Monitoring",
                  "pages": [
                    "integrations/observability/datadog",
                    "integrations/observability/great-expectations",
                    "integrations/observability/metaplane",
                    "integrations/observability/newrelic",
                    "integrations/observability/sentry"
                  ]
                },
                {
                  "group": "Alerting",
                  "pages": [
                    "integrations/observability/alerting-email",
                    "integrations/observability/alerting-opsgenie",
                    "integrations/observability/alerting-slack",
                    "integrations/observability/alerting-teams"
                  ]
                }
              ]
            },
            {
              "group": "Reverse ETL",
              "pages": [
                "integrations/hightouch"
              ]
            }
          ]
        },
        {
          "group": "Monitoring",
          "icon": "eye",
          "pages": [
            "development/observability/monitoring",
            "development/observability/logging"
          ]
        },
        {
          "group": "Testing",
          "icon": "vial",
          "pages": [
            "development/data-validation",
            "development/testing/great-expectations",
            "development/testing/unit-tests"
          ]
        },
<<<<<<< HEAD
        "development/updating-mage",
        "development/ai/overview"
=======
        "development/ai/overview",
        {
          "group": "Visualizations",
          "icon": "chart-line-up-down",
          "pages": [
            "visualizations/dashboards"
          ]
        }
>>>>>>> 164a6689
      ]
    },
    {
      "group": "About",
      "icon": "info",
      "pages": [
        "about/code-of-conduct",
        "about/statistics"
      ]
    },
    {
      "group": "Get Started",
      "pages": [
        "guides/overview"
      ]
    },
    {
      "group": "Quickstarts",
      "pages": [
        "guides/load-api-data",
        "guides/data-integration-pipeline",
        "guides/setup-dbt",
        "guides/integrate-mage-airflow"
      ]
    },
    {
      "group": "Tutorials",
      "pages": [
        {
          "group": "Blocks",
          "icon": "block-brick",
          "pages": [
            "guides/blocks/transformer-blocks",
            "guides/blocks/sql-blocks",
            "guides/blocks/dynamic-blocks",
            "guides/blocks/custom-blocks",
            "guides/blocks/markdown-blocks",
            "guides/blocks/r-blocks",
            "guides/blocks/replicate-blocks"
          ]
        },
        {
          "group": "Pipelines",
          "icon": "pipe-section",
          "pages": [
            "guides/streaming-pipeline",
            "guides/streaming/magic-devcontainer",
            "guides/streaming-pipeline-rabbitmq",
            "guides/train-model"
          ]
        },
        "guides/ai/overview",
        "guides/community-examples"
      ]
    },
    {
      "group": "Get Started",
      "icon": "robot",
      "pages": [
        "api-reference/overview",
        {
          "group": "Design",
          "icon": "pencil",
          "pages": [
            "api-reference/resources",
            "api-reference/policies",
            "api-reference/presenters"
          ]
        }
      ]
    },
    {
      "group": "Endpoints",
      "icon": "robot",
      "pages": [
        {
          "group": "Backfills",
          "icon": "database",
          "pages": [
            "api-reference/backfills/overview",
            "api-reference/backfills/read-backfills",
            "api-reference/backfills/create-backfills",
            "api-reference/backfills/update-backfill",
            "api-reference/backfills/delete-backfill"
          ]
        },
        {
          "group": "Blocks",
          "icon": "block-brick",
          "pages": [
            "api-reference/blocks/overview",
            "api-reference/blocks/read-block",
            "api-reference/blocks/create-block",
            "api-reference/blocks/update-block",
            "api-reference/blocks/delete-block"
          ]
        },
        {
          "group": "Logs",
          "icon": "scroll",
          "pages": [
            "api-reference/logs/overview",
            "api-reference/logs/read-logs"
          ]
        },
        {
          "group": "OAuth access tokens",
          "icon": "key",
          "pages": [
            "api-reference/oauth-access-tokens/overview",
            "api-reference/oauth-access-tokens/read-oauth-access-tokens"
          ]
        },
        {
          "group": "Pipeline runs",
          "icon": "pipe-valve",
          "pages": [
            "api-reference/pipeline-runs/overview",
            "api-reference/pipeline-runs/read-pipeline-runs",
            "api-reference/pipeline-runs/trigger-pipeline"
          ]
        },
        {
          "group": "Pipeline schedules",
          "icon": "pipe-circle-check",
          "pages": [
            "api-reference/pipeline-schedules/overview",
            "api-reference/pipeline-schedules/read-pipeline-schedules"
          ]
        },
        {
          "group": "Pipelines",
          "icon": "pipe-collar",
          "pages": [
            "api-reference/pipelines/overview",
            "api-reference/pipelines/read-pipeline",
            "api-reference/pipelines/create-pipeline",
            "api-reference/pipelines/update-pipeline",
            "api-reference/pipelines/delete-pipeline"
          ]
        },
        {
          "group": "Sessions",
          "icon": "window",
          "pages": [
            "api-reference/sessions/overview",
            "api-reference/sessions/create-session"
          ]
        }
      ]
    },
    {
      "group": "Get Started",
      "pages": [
        "production/deploying-to-cloud/architecture",
        {
          "group": "Providers",
          "icon": "clouds",
          "pages": [
            {
              "group": "AWS",
              "pages": [
                "production/deploying-to-cloud/aws/setup",
                "production/deploying-to-cloud/aws/resources",
                "production/deploying-to-cloud/aws/aws-ecs-architecture",
                "production/deploying-to-cloud/aws/terraform-apply-policy",
                "production/deploying-to-cloud/aws/terraform-destroy-policy",
                "production/deploying-to-cloud/aws/emr-policy",
                "production/deploying-to-cloud/aws-without-terraform",
                "production/deploying-to-cloud/aws/code-pipeline"
              ]
            },
            {
              "group": "Azure",
              "pages": [
                "production/deploying-to-cloud/azure/setup",
                "production/deploying-to-cloud/azure/resources"
              ]
            },
            {
              "group": "DigitalOcean",
              "pages": [
                "production/deploying-to-cloud/digitalocean/setup"
              ]
            },
            {
              "group": "GCP",
              "pages": [
                "production/deploying-to-cloud/gcp/setup",
                "production/deploying-to-cloud/gcp/resources",
                "production/deploying-to-cloud/gcp/gcp-artifact-registry"
              ]
            }
          ]
        },
        "production/deploying-to-cloud/using-terraform",
        "production/deploying-to-cloud/using-helm"
      ]
    },
    {
      "group": "Concepts",
      "pages": [
        {
          "group": "Authentication",
          "icon": "passport",
          "pages": [
            "production/authentication/overview",
            "production/authentication/microsoft"
          ]
        },
        {
          "group": "CI/CD",
          "icon": "circle-check",
          "pages": [
            "production/ci-cd/overview",
            "production/ci-cd/local-cloud/repository-setup",
            "production/ci-cd/local-cloud/github-actions",
            "production/ci-cd/local-cloud/gitlab-ci-cd",
            "production/ci-cd/local-cloud/buildkite"
          ]
        },
        {
          "group": "Configuration",
          "icon": "gear",
          "pages": [
            "production/configuring-production-settings/overview",
            "production/configuring-production-settings/compute-resource"
          ]
        },
        "production/databases/default",
        {
          "group": "Secrets",
          "icon": "lock",
          "pages": [
            "production/deploying-to-cloud/secrets/AWS",
            "production/deploying-to-cloud/secrets/Azure",
            "production/deploying-to-cloud/secrets/GCP"
          ]
        },
        {
          "group": "Team management",
          "icon": "user-plus",
          "pages": [
            "production/developing-in-the-cloud/cloud-dev-environments/overview",
            {
              "group": "Environments",
              "pages": [
                "production/developing-in-the-cloud/cloud-dev-environments/aws-ecs",
                "production/developing-in-the-cloud/cloud-dev-environments/cloud-run",
                "production/developing-in-the-cloud/cloud-dev-environments/kubernetes"
              ]
            }
          ]
        },
        {
          "group": "Version control",
          "icon": "code-branch",
          "pages": [
            "production/data-sync/git",
            "production/data-sync/github"
          ]
        }
      ]
    },
    {
      "group": "Get Started",
      "pages": [
        "contributing/overview",
        {
          "group": "Backend",
          "icon": "server",
          "pages": [
            "contributing/backend/overview",
            {
              "group": "Streaming",
              "pages": [
                "contributing/backend/streaming/sources-and-destinations"
              ]
            }
          ]
        },
        {
          "group": "Frontend",
          "icon": "browser",
          "pages": [
            "contributing/frontend/overview",
            "contributing/charts/how-to-add"
          ]
        }
      ]
    }
  ],
  "backgroundImage": "/background.png",
  "footerSocials": {
    "linkedin": "https://www.linkedin.com/company/magetech/",
    "twitter": "https://twitter.com/mage_ai",
    "facebook": "https://www.facebook.com/mageai",
    "instagram": "https://www.instagram.com/mage_ai/",
    "github": "https://www.github.com/mage-ai"
  },
  "analytics": {
    "amplitude": {
      "apiKey": "b3c3b09423fea2abaae92c08b44de1c3"
    }
  },
  "api": {
    "playground": {
      "mode": "hide"
    }
  },
  "redirects": [
    {
      "source": "/getting-started/secrets",
      "destination": "/development/variables/secrets"
    },
    {
      "source": "/development/environment-variables",
      "destination": "/development/variables/environment-variables"
    },
    {
      "source": "/contributing/code-of-conduct",
      "destination": "/about/code-of-conduct"
    },
    {
      "source": "/contributing/statistics/overview",
      "destination": "/about/statistics"
    },
    {
      "source": "/guides/streaming/contributing",
      "destination": "/contributing/backend/streaming/sources-and-destinations"
    },
    {
      "source": "/community/contributing",
      "destination": "/contributing/overview"
    },
    {
      "source": "/development/blocks/callbacks/overview",
      "destination": "/design/blocks/callbacks"
    },
    {
      "source": "/development/blocks/conditionals/overview",
      "destination": "/design/blocks/conditionals"
    },
    {
      "source": "/development/blocks/sql/trino",
      "destination": "/integrations/databases/trino"
    },
    {
      "source": "/guides/data-validation",
      "destination": "/development/data-validation"
    },
    {
      "source": "/production/observability/logging",
      "destination": "/development/observability/logging"
    },
    {
      "source": "/production/observability/monitoring",
      "destination": "/development/observability/monitoring"
    },
    {
      "source": "/development/versioning/file-versions",
      "destination": "/getting-started/file-versions"
    },
    {
      "source": "/production/configuring-production-settings/runtime-",
      "destination": "/getting-started/runtime-variable"
    },
    {
      "source": "/development/secrets/secrets",
      "destination": "/development/variables/secrets"
    },
    {
      "source": "/developing-in-the-cloud/setting-up-git",
      "destination": "/getting-started/setting-up-git"
    },
    {
      "source": "/guides/r-blocks",
      "destination": "/guides/blocks/r-blocks"
    },
    {
      "source": "/design/blocks/replicate-blocks",
      "destination": "/guides/blocks/replicate-blocks"
    },
    {
      "source": "/guides/sql-blocks",
      "destination": "/guides/blocks/sql-blocks"
    },
    {
      "source": "/guides/transformer-blocks",
      "destination": "/guides/blocks/transformer-blocks"
    },
    {
      "source": "/tutorials/examples",
      "destination": "/guides/community-examples"
    },
    {
      "source": "/tutorials/load-api-data",
      "destination": "/guides/load-api-data"
    },
    {
      "source": "/tutorials/setup-dbt",
      "destination": "/guides/setup-dbt"
    },
    {
      "source": "/tutorials/train-model",
      "destination": "/guides/train-model"
    },
    {
      "source": "/tutorials/train/complete-project",
      "destination": "/guides/train/complete-project"
    },
    {
      "source": "/production/observability/alerting-email",
      "destination": "/integrations/observability/alerting-email"
    },
    {
      "source": "/production/observability/alerting-opsgenie",
      "destination": "/integrations/observability/alerting-opsgenie"
    },
    {
      "source": "/production/observability/alerting-slack",
      "destination": "/integrations/observability/alerting-slack"
    },
    {
      "source": "/production/observability/alerting-teams",
      "destination": "/integrations/observability/alerting-teams"
    },
    {
      "source": "/production/observability/datadog",
      "destination": "/integrations/observability/datadog"
    },
    {
      "source": "/integrations/great-expectations",
      "destination": "/integrations/observability/great-expectations"
    },
    {
      "source": "/integrations/metaplane",
      "destination": "/integrations/observability/metaplane"
    },
    {
      "source": "/production/observability/newrelic",
      "destination": "/integrations/observability/newrelic"
    },
    {
      "source": "/production/observability/sentry",
      "destination": "/integrations/observability/sentry"
    },
    {
      "source": "/guides/triggers/configure-triggers-in-code",
      "destination": "/orchestration/triggers/configure-triggers-in-code"
    },
    {
      "source": "/guides/triggers/events/aws",
      "destination": "/orchestration/triggers/events/aws"
    },
    {
      "source": "/guides/triggers/events/overview",
      "destination": "/orchestration/triggers/events/overview"
    },
    {
      "source": "/guides/schedule-pipelines",
      "destination": "/orchestration/triggers/schedule-pipelines"
    },
    {
      "source": "/guides/trigger-pipeline-api",
      "destination": "/orchestration/triggers/trigger-pipeline-api"
    },
    {
      "source": "/production/configuring-production-settings/secrets",
      "destination": "/production/deploying-to-cloud/secrets/AWS"
    },
    {
      "source": "/development/secrets/GCP",
      "destination": "/production/deploying-to-cloud/secrets/GCP"
    },
    {
      "source": "/developing-in-the-cloud/cloud-dev-environments/aws-ecs",
      "destination": "/production/developing-in-the-cloud/cloud-dev-environments/aws-ecs"
    },
    {
      "source": "/developing-in-the-cloud/cloud-dev-environments/cloud-run",
      "destination": "/production/developing-in-the-cloud/cloud-dev-environments/cloud-run"
    },
    {
      "source": "/developing-in-the-cloud/cloud-dev-environments/kubernetes",
      "destination": "/production/developing-in-the-cloud/cloud-dev-environments/kubernetes"
    },
    {
      "source": "/developing-in-the-cloud/cloud-dev-environments/overview",
      "destination": "/production/developing-in-the-cloud/cloud-dev-environments/overview"
    },
    {
      "source": "/developing-in-the-cloud/workspaces/kubernetes",
      "destination": "/production/developing-in-the-cloud/workspaces/kubernetes"
    },
    {
      "source": "/developing-in-the-cloud/workspaces/overview",
      "destination": "/production/developing-in-the-cloud/workspaces/overview"
    },
    {
      "source": "/guides/streaming/destinations/amazon-s3",
      "destination": "/streaming/destinations/amazon-s3"
    },
    {
      "source": "/guides/streaming/destinations/elasticsearch",
      "destination": "/streaming/destinations/elasticsearch"
    },
    {
      "source": "/guides/streaming/destinations/azure_data_lake",
      "destination": "/streaming/destinations/azure_data_lake"
    },
    {
      "source": "/guides/streaming/destinations/dummy",
      "destination": "/streaming/destinations/dummy"
    },
    {
      "source": "/guides/streaming/destinations/kafka",
      "destination": "/streaming/destinations/kafka"
    },
    {
      "source": "/guides/streaming/destinations/kinesis",
      "destination": "/streaming/destinations/kinesis"
    },
    {
      "source": "/guides/streaming/destinations/mongodb",
      "destination": "/streaming/destinations/mongodb"
    },
    {
      "source": "/guides/streaming/destinations/opensearch",
      "destination": "/streaming/destinations/opensearch"
    },
    {
      "source": "/guides/streaming/destinations/redshift",
      "destination": "/streaming/destinations/redshift"
    },
    {
      "source": "/guides/streaming/overview",
      "destination": "/streaming/overview"
    },
    {
      "source": "/guides/streaming/sources/amazon-sqs",
      "destination": "/streaming/sources/amazon-sqs"
    },
    {
      "source": "/guides/streaming/sources/azure-event-hub",
      "destination": "/streaming/sources/azure-event-hub"
    },
    {
      "source": "/guides/streaming/sources/google-cloud-pubsub",
      "destination": "/streaming/sources/google-cloud-pubsub"
    },
    {
      "source": "/guides/streaming/sources/kafka",
      "destination": "/streaming/sources/kafka"
    },
    {
      "source": "/guides/streaming/sources/kinesis",
      "destination": "/streaming/sources/kinesis"
    }
  ]
}<|MERGE_RESOLUTION|>--- conflicted
+++ resolved
@@ -432,10 +432,7 @@
             "development/testing/unit-tests"
           ]
         },
-<<<<<<< HEAD
         "development/updating-mage",
-        "development/ai/overview"
-=======
         "development/ai/overview",
         {
           "group": "Visualizations",
@@ -444,7 +441,6 @@
             "visualizations/dashboards"
           ]
         }
->>>>>>> 164a6689
       ]
     },
     {
