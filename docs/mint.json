{
  "name": "Mage",
  "logo": {
    "light": "/logo/light.svg",
    "dark": "/logo/dark.svg"
  },
  "favicon": "/favicon.png",
  "colors": {
    "primary": "#7E53F8",
    "light": "#BFA8FF",
    "dark": "#4C22C0",
    "ultraLight": "#E4DAFF",
    "ultraDark": "#270A7A",
    "background": {
      "dark": "#121212"
    }
  },
  "feedback": {
    "suggestEdit": true,
    "raiseIssue": true,
    "thumbsRating": true
  },
  "search": {
    "prompt": "✨ Make magic..."
  },
  "metadata": {
    "og:image": "/media/og.png",
    "twitter:site": "@mage_ai"
  },
  "topbarCtaButton": {
    "type": "github",
    "url": "https://github.com/mage-ai/mage-ai"
  },
  "topAnchor": {
    "name": "Documentation",
    "icon": "book-open"
  },
  "primaryTab": {
    "name": "Docs"
  },
  "tabs": [
    {
      "name": "Guides",
      "url": "guides"
    },
    {
      "name": "API",
      "url": "api-reference"
    },
    {
      "name": "Deploy",
      "url": "production"
    },
    {
      "name": "Contribute",
      "url": "contributing"
    },
    {
      "name": "Slack",
      "url": "https://www.mage.ai/chat"
    }
  ],
  "anchors": [
    {
      "name": "Releases",
      "icon": "megaphone",
      "url": "https://docs.mage.ai/about/releases"
    },
    {
      "name": "Roadmap",
      "icon": "map",
      "url": "https://docs.mage.ai/about/roadmap"
    },
    {
      "name": "Troubleshooting",
      "icon": "question",
      "url": "https://docs.mage.ai/development/troubleshooting"
    }
  ],
  "navigation": [
    {
      "group": "Get Started",
      "pages": [
        "introduction/overview",
        "getting-started/setup",
        "design/core-design-principles",
        {
          "group": "Abstractions",
          "icon": "object-subtract",
          "pages": [
            "design/core-abstractions",
            "design/abstractions/project-structure"
          ]
        }
      ]
    },
    {
      "group": "Concepts",
      "pages": [
        {
          "group": "Backfills",
          "icon": "database",
          "pages": [
            "orchestration/backfills/overview",
            "orchestration/backfills/guides"
          ]
        },
        {
          "group": "Blocks",
          "icon": "block-brick",
          "pages": [
            "design/blocks",
            {
              "group": "Types",
              "pages": [
                "design/blocks/callbacks",
                "design/blocks/conditionals",
                "design/blocks/data-exporter",
                "design/blocks/data-loader",
                "design/blocks/extension",
                "design/blocks/scratchpad",
                "design/blocks/sensor",
                "design/blocks/transformer"
              ]
            },
            "design/blocks/dynamic-blocks",
            {
              "group": "Resources",
              "pages": [
                {
                  "group": "Data loader",
                  "pages": [
                    "design/data-loading",
                    "development/blocks/data_loaders/templates"
                  ]
                },
                {
                  "group": "Transformer",
                  "pages": [
                    "development/blocks/transformers/templates"
                  ]
                },
                {
                  "group": "Data exporter",
                  "pages": [
                    "development/blocks/data_exporters/templates"
                  ]
                },
                {
                  "group": "Sensors",
                  "pages": [
                    "development/blocks/sensors/templates"
                  ]
                },
                {
                  "group": "Callbacks",
                  "pages": [
                    "development/blocks/callbacks/templates"
                  ]
                },
                {
                  "group": "Conditionals",
                  "pages": [
                    "development/blocks/conditionals/templates"
                  ]
                }
              ]
            }
          ]
        },
        {
          "group": "Data integration",
          "icon": "rotate",
          "pages": [
            "data-integrations/overview",
            "data-integrations/configuration",
            {
              "group": "Sources",
              "pages": [
                "data-integrations/sources/overview",
                "data-integrations/sources/add-new-source",
                "data-integrations/sources/postgresql"
              ]
            },
            {
              "group": "Destinations",
              "pages": [
                "data-integrations/destinations/overview",
                "data-integrations/destinations/add-new-destination"
              ]
            }
          ]
        },
        {
          "group": "dbt",
          "icon": "arrow-progress",
          "pages": [
            "dbt/overview",
            {
              "group": "Configuration",
              "pages": [
                "dbt/sources",
                "dbt/connection-profiles",
                "dbt/variable-interpolation",
                "dbt/run-dbt-spark"
              ]
            },
            {
              "group": "Models",
              "pages": [
                "dbt/add-existing-dbt",
                "dbt/incremental-models",
                "dbt/run-single-model",
                "dbt/run-selected-model"
              ]
            },
            {
              "group": "Commands",
              "pages": [
                "dbt/docs",
                "dbt/snapshots",
                "dbt/running-dbt-tests"
              ]
            }
          ]
        },
        "orchestration/global-data-products/overview",
        "design/data-pipeline-management",
        {
          "group": "Pipeline runs",
          "icon": "pipe-circle-check",
          "pages": [
            "orchestration/pipeline-runs/retrying-block-runs",
            "orchestration/pipeline-runs/saving-block-output-as-csv"
          ]
        },
        {
          "group": "Schedules and triggers",
          "icon": "clock",
          "pages": [
            "orchestration/triggers/configure-triggers-in-code",
            {
              "group": "Event triggers",
              "pages": [
                "orchestration/triggers/events/overview",
                "orchestration/triggers/events/aws"
              ]
            },
            "orchestration/triggers/trigger-pipeline",
            "orchestration/triggers/trigger-pipeline-api",
            "orchestration/triggers/schedule-pipelines"
          ]
        },
        {
          "group": "Streaming",
          "icon": "water",
          "pages": [
            "streaming/overview",
            {
              "group": "Sources",
              "pages": [
                "streaming/sources/amazon-sqs",
                "streaming/sources/azure-event-hub",
                "streaming/sources/google-cloud-pubsub",
                "streaming/sources/influxdb",
                "streaming/sources/kafka",
                "streaming/sources/kinesis"
              ]
            },
            {
              "group": "Destinations",
              "pages": [
                "streaming/destinations/amazon-s3",
                "streaming/destinations/dummy",
                "streaming/destinations/elasticsearch",
                "streaming/destinations/influxdb",
                "streaming/destinations/kafka",
                "streaming/destinations/kinesis",
                "streaming/destinations/mongodb",
                "streaming/destinations/opensearch",
                "streaming/destinations/postgres",
                "streaming/destinations/redshift"
              ]
            }
          ]
        }
      ]
    },
    {
      "group": "Reference",
      "icon": "gear",
      "pages": [
        {
          "group": "Configuration",
          "icon": "gear",
          "pages": [
            {
              "group": "Variables",
              "pages": [
                "development/variables/overview",
                "development/variables/referencing-variables",
                {
                  "group": "Variable Types",
                  "pages": [
                    "development/variables/environment-variables",
                    "getting-started/runtime-variable",
                    "development/variables/block-variables",
                    "development/variables/secrets"
                  ]
                }
              ]
            },
            "custom-templates/overview",
            {
              "group": "Dependencies",
              "pages": [
                "development/dependencies/requirements",
                "development/dependencies/custom-files"
              ]
            },
            "development/io_config",
            {
              "group": "Storage",
              "pages": [
                "integrations/databases/BigQuery",
                "integrations/databases/ClickHouse",
                "integrations/databases/Druid",
                "integrations/databases/MicrosoftSQLServer",
                "integrations/databases/MongoDB",
                "integrations/databases/MySQL",
                "integrations/databases/PostgreSQL",
                "integrations/databases/Redshift",
                "integrations/databases/S3",
                "integrations/databases/Snowflake",
                "integrations/databases/trino"
              ]
            },
            "getting-started/kernels"
          ]
        },
        {
          "group": "Development",
          "icon": "flask",
          "pages": [
            "development/project/setup",
            "getting-started/setting-up-git",
            "development/git/generate-an-ssh-token",
            "getting-started/file-versions",
            "development/text-editor"
          ]
        },
        {
          "group": "External tools",
          "icon": "puzzle",
          "pages": [
            {
              "group": "Computation",
              "pages": [
                "integrations/spark-pyspark",
                "integrations/databricks"
              ]
            },
            {
              "group": "Orchestration",
              "pages": [
                "integrations/airflow",
                "integrations/prefect"
              ]
            },
            {
              "group": "Data integration",
              "pages": [
                "integrations/airbyte",
                "integrations/stitch"
              ]
            },
            {
              "group": "Transformation",
              "pages": [
                "integrations/dbt-cloud",
                "integrations/polars"
              ]
            },
            {
              "group": "Observability",
              "pages": [
                {
                  "group": "Monitoring",
                  "pages": [
                    "integrations/observability/datadog",
                    "integrations/observability/great-expectations",
                    "integrations/observability/metaplane",
                    "integrations/observability/newrelic",
                    "integrations/observability/sentry"
                  ]
                },
                {
                  "group": "Alerting",
                  "pages": [
                    "integrations/observability/alerting-email",
                    "integrations/observability/alerting-opsgenie",
                    "integrations/observability/alerting-slack",
                    "integrations/observability/alerting-teams"
                  ]
                }
              ]
            },
            {
              "group": "Reverse ETL",
              "pages": [
                "integrations/hightouch"
              ]
            }
          ]
        },
        {
          "group": "Monitoring",
          "icon": "eye",
          "pages": [
            "development/observability/monitoring",
            "development/observability/logging"
          ]
        },
        {
          "group": "Testing",
          "icon": "vial",
          "pages": [
            "development/data-validation",
            "development/testing/great-expectations",
            "development/testing/unit-tests"
          ]
        },
<<<<<<< HEAD
        "development/updating-mage",
        "development/ai/overview",
=======
>>>>>>> 3db921ee
        {
          "group": "Visualizations",
          "icon": "chart-line-up-down",
          "pages": [
            "visualizations/dashboards"
          ]
        },
        "development/ai/overview",
        "development/updating-mage"
      ]
    },
    {
      "group": "About",
      "icon": "info",
      "pages": [
        "about/code-of-conduct",
        "about/statistics",
        "about/frequently-asked-questions"
      ]
    },
    {
      "group": "Get Started",
      "pages": [
        "guides/overview"
      ]
    },
    {
      "group": "Quickstarts",
      "pages": [
        "guides/load-api-data",
        "guides/data-integration-pipeline",
        "guides/setup-dbt",
        "guides/integrate-mage-airflow"
      ]
    },
    {
      "group": "Tutorials",
      "pages": [
        {
          "group": "Blocks",
          "icon": "block-brick",
          "pages": [
            "guides/blocks/transformer-blocks",
            "guides/blocks/sql-blocks",
            "guides/blocks/dynamic-blocks",
            "guides/blocks/custom-blocks",
            "guides/blocks/markdown-blocks",
            "guides/blocks/r-blocks",
            "guides/blocks/replicate-blocks"
          ]
        },
        {
          "group": "Pipelines",
          "icon": "pipe-section",
          "pages": [
            "guides/streaming-pipeline",
            "guides/streaming/magic-devcontainer",
            "guides/streaming-pipeline-rabbitmq",
            "guides/train-model"
          ]
        },
        "guides/ai/overview",
        "guides/docker/connecting-a-database",
        "guides/community-examples",
        "guides/tips-and-tricks"
      ]
    },
    {
      "group": "Get Started",
      "icon": "robot",
      "pages": [
        "api-reference/overview",
        {
          "group": "Design",
          "icon": "pencil",
          "pages": [
            "api-reference/resources",
            "api-reference/policies",
            "api-reference/presenters"
          ]
        }
      ]
    },
    {
      "group": "Endpoints",
      "icon": "robot",
      "pages": [
        {
          "group": "Backfills",
          "icon": "database",
          "pages": [
            "api-reference/backfills/overview",
            "api-reference/backfills/read-backfills",
            "api-reference/backfills/create-backfills",
            "api-reference/backfills/update-backfill",
            "api-reference/backfills/delete-backfill"
          ]
        },
        {
          "group": "Blocks",
          "icon": "block-brick",
          "pages": [
            "api-reference/blocks/overview",
            "api-reference/blocks/read-block",
            "api-reference/blocks/create-block",
            "api-reference/blocks/update-block",
            "api-reference/blocks/delete-block"
          ]
        },
        {
          "group": "Logs",
          "icon": "scroll",
          "pages": [
            "api-reference/logs/overview",
            "api-reference/logs/read-logs"
          ]
        },
        {
          "group": "OAuth access tokens",
          "icon": "key",
          "pages": [
            "api-reference/oauth-access-tokens/overview",
            "api-reference/oauth-access-tokens/read-oauth-access-tokens"
          ]
        },
        {
          "group": "Pipeline runs",
          "icon": "pipe-valve",
          "pages": [
            "api-reference/pipeline-runs/overview",
            "api-reference/pipeline-runs/read-pipeline-runs",
            "api-reference/pipeline-runs/trigger-pipeline"
          ]
        },
        {
          "group": "Pipeline schedules",
          "icon": "pipe-circle-check",
          "pages": [
            "api-reference/pipeline-schedules/overview",
            "api-reference/pipeline-schedules/read-pipeline-schedules"
          ]
        },
        {
          "group": "Pipelines",
          "icon": "pipe-collar",
          "pages": [
            "api-reference/pipelines/overview",
            "api-reference/pipelines/read-pipeline",
            "api-reference/pipelines/create-pipeline",
            "api-reference/pipelines/update-pipeline",
            "api-reference/pipelines/delete-pipeline"
          ]
        },
        {
          "group": "Sessions",
          "icon": "window",
          "pages": [
            "api-reference/sessions/overview",
            "api-reference/sessions/create-session"
          ]
        }
      ]
    },
    {
      "group": "Get Started",
      "pages": [
        "production/deploying-to-cloud/architecture",
        {
          "group": "Providers",
          "icon": "clouds",
          "pages": [
            {
              "group": "AWS",
              "pages": [
                "production/deploying-to-cloud/aws/setup",
                "production/deploying-to-cloud/aws/resources",
                "production/deploying-to-cloud/aws/aws-ecs-architecture",
                "production/deploying-to-cloud/aws/terraform-apply-policy",
                "production/deploying-to-cloud/aws/terraform-destroy-policy",
                "production/deploying-to-cloud/aws/emr-policy",
                "production/deploying-to-cloud/aws-without-terraform",
                "production/deploying-to-cloud/aws/code-pipeline"
              ]
            },
            {
              "group": "Azure",
              "pages": [
                "production/deploying-to-cloud/azure/setup",
                "production/deploying-to-cloud/azure/resources"
              ]
            },
            {
              "group": "DigitalOcean",
              "pages": [
                "production/deploying-to-cloud/digitalocean/setup"
              ]
            },
            {
              "group": "GCP",
              "pages": [
                "production/deploying-to-cloud/gcp/setup",
                "production/deploying-to-cloud/gcp/resources",
                "production/deploying-to-cloud/gcp/gcp-artifact-registry"
              ]
            }
          ]
        },
        "production/deploying-to-cloud/using-terraform",
        "production/deploying-to-cloud/using-helm"
      ]
    },
    {
      "group": "Concepts",
      "pages": [
        {
          "group": "Authentication",
          "icon": "passport",
          "pages": [
            "production/authentication/overview",
            "production/authentication/microsoft"
          ]
        },
        {
          "group": "CI/CD",
          "icon": "circle-check",
          "pages": [
            "production/ci-cd/overview",
            "production/ci-cd/local-cloud/repository-setup",
            "production/ci-cd/local-cloud/github-actions",
            "production/ci-cd/local-cloud/gitlab-ci-cd",
            "production/ci-cd/local-cloud/buildkite"
          ]
        },
        {
          "group": "Configuration",
          "icon": "gear",
          "pages": [
            "production/configuring-production-settings/overview",
            "production/configuring-production-settings/compute-resource"
          ]
        },
        "production/databases/default",
        {
          "group": "Secrets",
          "icon": "lock",
          "pages": [
            "production/deploying-to-cloud/secrets/AWS",
            "production/deploying-to-cloud/secrets/Azure",
            "production/deploying-to-cloud/secrets/GCP"
          ]
        },
        {
          "group": "Team management",
          "icon": "user-plus",
          "pages": [
            "production/developing-in-the-cloud/cloud-dev-environments/overview",
            {
              "group": "Environments",
              "pages": [
                "production/developing-in-the-cloud/cloud-dev-environments/aws-ecs",
                "production/developing-in-the-cloud/cloud-dev-environments/cloud-run",
                "production/developing-in-the-cloud/cloud-dev-environments/kubernetes"
              ]
            }
          ]
        },
        {
          "group": "Version control",
          "icon": "code-branch",
          "pages": [
            "production/data-sync/git-sync",
            "production/data-sync/github",
            "production/data-sync/git-integration"
          ]
        }
      ]
    },
    {
      "group": "Get Started",
      "pages": [
        "contributing/overview",
        {
          "group": "Backend",
          "icon": "server",
          "pages": [
            "contributing/backend/overview",
            {
              "group": "Streaming",
              "pages": [
                "contributing/backend/streaming/sources-and-destinations"
              ]
            }
          ]
        },
        {
          "group": "Frontend",
          "icon": "browser",
          "pages": [
            "contributing/frontend/overview",
            "contributing/charts/how-to-add"
          ]
        }
      ]
    }
  ],
  "backgroundImage": "/background.png",
  "footerSocials": {
    "linkedin": "https://www.linkedin.com/company/magetech/",
    "twitter": "https://twitter.com/mage_ai",
    "facebook": "https://www.facebook.com/mageai",
    "instagram": "https://www.instagram.com/mage_ai/",
    "github": "https://www.github.com/mage-ai"
  },
  "analytics": {
    "amplitude": {
      "apiKey": "b3c3b09423fea2abaae92c08b44de1c3"
    }
  },
  "api": {
    "playground": {
      "mode": "hide"
    }
  },
  "redirects": [
    {
      "source": "/getting-started/secrets",
      "destination": "/development/variables/secrets"
    },
    {
      "source": "/development/environment-variables",
      "destination": "/development/variables/environment-variables"
    },
    {
      "source": "/contributing/code-of-conduct",
      "destination": "/about/code-of-conduct"
    },
    {
      "source": "/contributing/statistics/overview",
      "destination": "/about/statistics"
    },
    {
      "source": "/guides/streaming/contributing",
      "destination": "/contributing/backend/streaming/sources-and-destinations"
    },
    {
      "source": "/community/contributing",
      "destination": "/contributing/overview"
    },
    {
      "source": "/development/blocks/callbacks/overview",
      "destination": "/design/blocks/callbacks"
    },
    {
      "source": "/development/blocks/conditionals/overview",
      "destination": "/design/blocks/conditionals"
    },
    {
      "source": "/development/blocks/sql/trino",
      "destination": "/integrations/databases/trino"
    },
    {
      "source": "/guides/data-validation",
      "destination": "/development/data-validation"
    },
    {
      "source": "/production/observability/logging",
      "destination": "/development/observability/logging"
    },
    {
      "source": "/production/observability/monitoring",
      "destination": "/development/observability/monitoring"
    },
    {
      "source": "/development/versioning/file-versions",
      "destination": "/getting-started/file-versions"
    },
    {
      "source": "/production/configuring-production-settings/runtime-",
      "destination": "/getting-started/runtime-variable"
    },
    {
      "source": "/development/secrets/secrets",
      "destination": "/development/variables/secrets"
    },
    {
      "source": "/developing-in-the-cloud/setting-up-git",
      "destination": "/getting-started/setting-up-git"
    },
    {
      "source": "/guides/r-blocks",
      "destination": "/guides/blocks/r-blocks"
    },
    {
      "source": "/design/blocks/replicate-blocks",
      "destination": "/guides/blocks/replicate-blocks"
    },
    {
      "source": "/guides/sql-blocks",
      "destination": "/guides/blocks/sql-blocks"
    },
    {
      "source": "/guides/transformer-blocks",
      "destination": "/guides/blocks/transformer-blocks"
    },
    {
      "source": "/tutorials/examples",
      "destination": "/guides/community-examples"
    },
    {
      "source": "/tutorials/load-api-data",
      "destination": "/guides/load-api-data"
    },
    {
      "source": "/tutorials/setup-dbt",
      "destination": "/guides/setup-dbt"
    },
    {
      "source": "/tutorials/train-model",
      "destination": "/guides/train-model"
    },
    {
      "source": "/tutorials/train/complete-project",
      "destination": "/guides/train/complete-project"
    },
    {
      "source": "/production/observability/alerting-email",
      "destination": "/integrations/observability/alerting-email"
    },
    {
      "source": "/production/observability/alerting-opsgenie",
      "destination": "/integrations/observability/alerting-opsgenie"
    },
    {
      "source": "/production/observability/alerting-slack",
      "destination": "/integrations/observability/alerting-slack"
    },
    {
      "source": "/production/observability/alerting-teams",
      "destination": "/integrations/observability/alerting-teams"
    },
    {
      "source": "/production/observability/datadog",
      "destination": "/integrations/observability/datadog"
    },
    {
      "source": "/integrations/great-expectations",
      "destination": "/integrations/observability/great-expectations"
    },
    {
      "source": "/integrations/metaplane",
      "destination": "/integrations/observability/metaplane"
    },
    {
      "source": "/production/observability/newrelic",
      "destination": "/integrations/observability/newrelic"
    },
    {
      "source": "/production/observability/sentry",
      "destination": "/integrations/observability/sentry"
    },
    {
      "source": "/guides/triggers/configure-triggers-in-code",
      "destination": "/orchestration/triggers/configure-triggers-in-code"
    },
    {
      "source": "/guides/triggers/events/aws",
      "destination": "/orchestration/triggers/events/aws"
    },
    {
      "source": "/guides/triggers/events/overview",
      "destination": "/orchestration/triggers/events/overview"
    },
    {
      "source": "/guides/schedule-pipelines",
      "destination": "/orchestration/triggers/schedule-pipelines"
    },
    {
      "source": "/guides/trigger-pipeline-api",
      "destination": "/orchestration/triggers/trigger-pipeline-api"
    },
    {
      "source": "/production/configuring-production-settings/secrets",
      "destination": "/production/deploying-to-cloud/secrets/AWS"
    },
    {
      "source": "/development/secrets/GCP",
      "destination": "/production/deploying-to-cloud/secrets/GCP"
    },
    {
      "source": "/developing-in-the-cloud/cloud-dev-environments/aws-ecs",
      "destination": "/production/developing-in-the-cloud/cloud-dev-environments/aws-ecs"
    },
    {
      "source": "/developing-in-the-cloud/cloud-dev-environments/cloud-run",
      "destination": "/production/developing-in-the-cloud/cloud-dev-environments/cloud-run"
    },
    {
      "source": "/developing-in-the-cloud/cloud-dev-environments/kubernetes",
      "destination": "/production/developing-in-the-cloud/cloud-dev-environments/kubernetes"
    },
    {
      "source": "/developing-in-the-cloud/cloud-dev-environments/overview",
      "destination": "/production/developing-in-the-cloud/cloud-dev-environments/overview"
    },
    {
      "source": "/developing-in-the-cloud/workspaces/kubernetes",
      "destination": "/production/developing-in-the-cloud/workspaces/kubernetes"
    },
    {
      "source": "/developing-in-the-cloud/workspaces/overview",
      "destination": "/production/developing-in-the-cloud/workspaces/overview"
    },
    {
      "source": "/guides/streaming/destinations/amazon-s3",
      "destination": "/streaming/destinations/amazon-s3"
    },
    {
      "source": "/guides/streaming/destinations/elasticsearch",
      "destination": "/streaming/destinations/elasticsearch"
    },
    {
      "source": "/guides/streaming/destinations/azure_data_lake",
      "destination": "/streaming/destinations/azure_data_lake"
    },
    {
      "source": "/guides/streaming/destinations/dummy",
      "destination": "/streaming/destinations/dummy"
    },
    {
      "source": "/guides/streaming/destinations/kafka",
      "destination": "/streaming/destinations/kafka"
    },
    {
      "source": "/guides/streaming/destinations/kinesis",
      "destination": "/streaming/destinations/kinesis"
    },
    {
      "source": "/guides/streaming/destinations/mongodb",
      "destination": "/streaming/destinations/mongodb"
    },
    {
      "source": "/guides/streaming/destinations/opensearch",
      "destination": "/streaming/destinations/opensearch"
    },
    {
      "source": "/guides/streaming/destinations/redshift",
      "destination": "/streaming/destinations/redshift"
    },
    {
      "source": "/guides/streaming/overview",
      "destination": "/streaming/overview"
    },
    {
      "source": "/guides/streaming/sources/amazon-sqs",
      "destination": "/streaming/sources/amazon-sqs"
    },
    {
      "source": "/guides/streaming/sources/azure-event-hub",
      "destination": "/streaming/sources/azure-event-hub"
    },
    {
      "source": "/guides/streaming/sources/google-cloud-pubsub",
      "destination": "/streaming/sources/google-cloud-pubsub"
    },
    {
      "source": "/guides/streaming/sources/kafka",
      "destination": "/streaming/sources/kafka"
    },
    {
      "source": "/guides/streaming/sources/kinesis",
      "destination": "/streaming/sources/kinesis"
    }
  ]
}<|MERGE_RESOLUTION|>--- conflicted
+++ resolved
@@ -430,11 +430,8 @@
             "development/testing/unit-tests"
           ]
         },
-<<<<<<< HEAD
         "development/updating-mage",
         "development/ai/overview",
-=======
->>>>>>> 3db921ee
         {
           "group": "Visualizations",
           "icon": "chart-line-up-down",
