--- conflicted
+++ resolved
@@ -217,6 +217,7 @@
             "getting-started/secrets"
           ]
         },
+        "custom-templates/overview",
         {
           "group": "Dependencies",
           "pages": [
@@ -247,43 +248,7 @@
         {
           "group": "Streaming",
           "pages": [
-<<<<<<< HEAD
             "contributing/backend/streaming/sources-and-destinations"
-=======
-            "guides/batch-pipeline",
-            "guides/data-integration-pipeline",
-            {
-              "group": "Streaming pipelines",
-              "pages": [
-                "guides/streaming/overview",
-                {
-                  "group": "Sources",
-                  "pages": [
-                    "guides/streaming/sources/amazon-sqs",
-                    "guides/streaming/sources/azure-event-hub",
-                    "guides/streaming/sources/google-cloud-pubsub",
-                    "guides/streaming/sources/kafka",
-                    "guides/streaming/sources/kinesis"
-                  ]
-                },
-                {
-                  "group": "Destinations",
-                  "pages": [
-                    "guides/streaming/destinations/amazon-s3",
-                    "guides/streaming/destinations/dummy",
-                    "guides/streaming/destinations/kafka",
-                    "guides/streaming/destinations/kinesis",
-                    "guides/streaming/destinations/mongodb",
-                    "guides/streaming/destinations/opensearch",
-                    "guides/streaming/destinations/redshift"
-                  ]
-                },
-                "guides/streaming-pipeline",
-                "guides/streaming/streaming-pipeline-rabbitmq",
-                "guides/streaming/contributing"
-              ]
-            }
->>>>>>> 1bdd0a5c
           ]
         }
       ]
@@ -346,7 +311,6 @@
                 "data-integrations/destinations/add-new-destination",
                 "data-integrations/destinations/adapt-existing-destination"
               ]
-<<<<<<< HEAD
             }
           ]
         },
@@ -384,30 +348,6 @@
                 "orchestration/pipeline-runs/saving-block-output-as-csv"
               ]
             }
-=======
-            },
-            "guides/r-blocks",
-            "guides/blocks/dynamic-blocks",
-            "guides/blocks/custom-blocks",
-            "guides/blocks/markdown-blocks"
-          ]
-        },
-        "custom-templates/overview",
-        {
-          "group": "Dependencies",
-          "pages": [
-            "development/dependencies/requirements",
-            "development/dependencies/custom-files"
-          ]
-        },
-        "production/configuring-production-settings/runtime-variable",
-        {
-          "group": "Testing",
-          "pages": [
-            "guides/data-validation",
-            "development/testing/great-expectations",
-            "development/testing/unit-tests"
->>>>>>> 1bdd0a5c
           ]
         }
       ]
@@ -425,20 +365,12 @@
           ]
         },
         {
-<<<<<<< HEAD
           "group": "Models",
           "pages": [
             "dbt/add-existing-dbt",
             "dbt/incremental-models",
             "dbt/run-single-model",
             "dbt/run-selected-model"
-=======
-          "group": "Version control",
-          "pages": [
-            "production/data-sync/github",
-            "developing-in-the-cloud/setting-up-git",
-            "development/versioning/file-versions"
->>>>>>> 1bdd0a5c
           ]
         },
         {
@@ -472,8 +404,7 @@
             "guides/train-model",
             "guides/train/complete-project"
           ]
-        },
-        "orchestration/global-data-products/overview"
+        }
       ]
     },
     {
@@ -587,7 +518,13 @@
             }
           ]
         },
-        "production/data-sync/git"
+        {
+          "group": "Version control",
+          "pages": [
+            "production/data-sync/git",
+            "production/data-sync/github"
+          ]
+        }
       ]
     },
     {
