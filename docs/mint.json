--- conflicted
+++ resolved
@@ -343,11 +343,8 @@
                 "integrations/databases/BigQuery",
                 "integrations/databases/ClickHouse",
                 "integrations/databases/Druid",
-<<<<<<< HEAD
+                "integrations/databases/DuckDB",
                 "integrations/databases/GoogleSheets",
-=======
-                "integrations/databases/DuckDB",
->>>>>>> 9b3d307b
                 "integrations/databases/MicrosoftSQLServer",
                 "integrations/databases/MongoDB",
                 "integrations/databases/MySQL",
