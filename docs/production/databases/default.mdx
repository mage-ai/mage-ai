--- conflicted
+++ resolved
@@ -6,11 +6,7 @@
 
 In production, you can set the environment variable in the corresponding Terraform script.
 
-<<<<<<< HEAD
-## PostgresSQL
-=======
 ## PostgreSQL
->>>>>>> af7a52f2
 `export MAGE_DATABASE_CONNECTION_URL=postgresql+psycopg2://user:password@host:port/dbname`
 
 ## MySQL
