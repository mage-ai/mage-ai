---
<<<<<<< HEAD
title: "🧙🏻‍♂️ Welcome to Mage"
=======
title: "🧙‍♀️ Welcome to Mage"
>>>>>>> 22a44f74
sidebarTitle: "Overview"
icon: "hat-wizard"
description: "Mage is an open-source, hybrid framework for transforming and integrating data. ✨"
---

<Snippet file="overview-shields.mdx" />

<br/>

<CardGroup>
  <Card
    title="Product tour"
    icon="circle-play"
    href="https://www.youtube.com/watch?v=hrsErfPDits"
  >
    Watch our 2 min video
  </Card>
  <Card title="Live demo" icon="bullseye-pointer" href="https://demo.mage.ai">
    Open our interactive demo
  </Card>
</CardGroup>

## 🦄 Make data magical

We put the _fun_ in fun-ctional programming. Mage is a hybrid framework that combines the best of both worlds: the flexibility of notebooks with the rigor of modular code.

- **Extract** and synchronize data from 3rd party sources.
- **Transform** data with real-time and batch pipelines using Python, SQL, and R.
- **Load** data into your data warehouse or data lake using our pre-built connectors.
- Run, monitor, and **orchestrate** thousands of pipelines without losing sleep.

<p align="center">
<img src="https://github.com/mage-ai/assets/blob/main/mascots/mascots-shorter.jpeg?raw=true" noZoom />
</p>

### 1️⃣ Build

Have you met anyone who loves developing in Airflow? That's why we designed an easy developer experience that you'll enjoy.

- **Simple developer experience**: Start developing locally with a single command or launch a dev environment in your cloud using Terraform.
- **Language of choice**: Write code in Python, SQL, or R in the same pipeline for _ultimate_ flexibility.
- **Engineering best practices built-in**: Every step in your pipeline is a standalone file with modular code that's reusable and testable. No more DAGs with spaghetti code 🍝.
<<<<<<< HEAD
- **Bring your favorite tools:** Write [dbt](dbt/overview) models, use your favorite [IDE](development/text-editor), [track changes with Git](getting-started/setting-up-git), and much much more.
=======
- **Bring your favorite tools:** Write [dbt](/dbt/overview) models, use your favorite [IDE](/development/text-editor), [track changes with Git](/getting-started/setting-up-git), and much much more.
>>>>>>> 22a44f74

<p align="center">
  <img src= "/media/overview/mage-build.gif"/>
</p>

### 2️⃣ Preview

Don't waste time waiting for your DAGs to finish testing. Get instant feedback from your code _every_ time you run it.

- **Interactive code**: Immediately see results from your code's output with an interactive notebook UI.
- **Data is a first-class citizen**: Each block of code in your pipeline produces data that can be versioned, partitioned, and cataloged for future use.
<<<<<<< HEAD
- **Collaborate on cloud**: Develop collaboratively on [cloud resources](production/deploying-to-cloud/architecture), version control with [Git](getting-started/setting-up-git), and [test](development/data-validation) pipelines without waiting for an available shared staging environment.
=======
- **Collaborate on cloud**: Develop collaboratively on [cloud resources](/production/deploying-to-cloud/architecture), version control with [Git](/getting-started/setting-up-git), and [test](/development/data-validation) pipelines without waiting for an available shared staging environment.
>>>>>>> 22a44f74

<p align="center">
  <img src= "/media/overview/mage-preview.gif"/>
</p>

### 3️⃣ Launch

Don't have a large team dedicated to Airflow? Mage makes it easy for a single developer or small team to scale up and manage thousands of pipelines.

<<<<<<< HEAD
- **Fast deploy**: Deploy Mage to [AWS](production/deploying-to-cloud/aws/setup), [GCP](production/deploying-to-cloud/gcp/setup), or [Azure](production/deploying-to-cloud/azure/setup) with only 2 commands using maintained Terraform templates.
- **Scaling made simple**: Transform very large datasets directly in your data warehouse or through a native integration with [Spark](integrations/spark-pyspark).
=======
- **Fast deploy**: Deploy Mage to [AWS](/production/deploying-to-cloud/aws/setup), [GCP](/production/deploying-to-cloud/gcp/setup), or [Azure](/production/deploying-to-cloud/azure/setup) with only 2 commands using maintained Terraform templates.
- **Scaling made simple**: Transform very large datasets directly in your data warehouse or through a native integration with [Spark](/integrations/spark-pyspark).
>>>>>>> 22a44f74
- **Observability**: Operationalize your pipelines with built-in monitoring, alerting, and observability through an intuitive UI.

<p align="center">
  <img src= "/media/overview/observability.gif"/>
</p>

## 🔮 [Features](/about/features)
|       |                                                                  |                                                                        |
| ----- | ---------------------------------------------------------------- | ---------------------------------------------------------------------- |
| 🎶   | [Orchestration](/design/data-pipeline-management)                | Schedule and manage data pipelines with observability.                 |
| 📓   | [Notebook editor](/about/features#notebook-for-building-data-pipelines) | Interactive Python, SQL, & R editor for coding data pipelines.         |
| 🏗️ | [Data integration](/data-integrations)                          | Synchronize data from 3rd party sources to your internal destinations. |
| 🚰   | [Streaming](/guides/streaming-pipeline)                | Ingest and transform real-time data.                                   |
| 🧱   | [dbt](/dbt)                                                      | Build, run, and manage your dbt models with Mage.                      |

## 🏔️ [Core design principles](/design/core-design-principles)

Every user experience and technical design decision adheres to these principles.

|     |                                                                                                           |                                                                                                                              |
| --- | --------------------------------------------------------------------------------------------------------- | ---------------------------------------------------------------------------------------------------------------------------- |
| 💻 | [Easy developer experience](/design/core-design-principles#easy-developer-experience)                     | Open-source engine that comes with a custom notebook UI for building data pipelines.                                         |
| 🚢 | [Engineering best practices](/design/core-design-principles#engineering-best-practices-built-in) | Build and deploy data pipelines using modular code. No more writing throwaway code or trying to turn notebooks into scripts. |
| 💳 | [Data as a first-class citizen](/design/core-design-principles#data-is-a-first-class-citizen)             | Designed from the ground up specifically for running data-intensive workflows.                                               |
| 🪐 | [Scaling made simple](/design/core-design-principles#scaling-is-made-simple)                           | Analyze and process large data quickly for rapid iteration.                                                                  |

## 🛸 [Core abstractions](/design/core-abstractions)

These are the fundamental concepts that Mage uses to operate.
|          |                                                        |                                                                                                                                                             |
| -------- | ------------------------------------------------------ | ----------------------------------------------------------------------------------------------------------------------------------------------------------- |
| 🏢      | [Project](/design/core-abstractions#project)           | Like a repository on GitHub; this is where you write all your code.                                                                                         |
| 🪈      | [Pipeline](/design/core-abstractions#pipeline)         | Contains references to all the blocks of code you want to run, charts for visualizing data, and organizes the dependency between each block of code.        |
| 🧱      | [Block](/design/core-abstractions#block)               | A file with code that can be executed independently or within a pipeline.                                                                                   |
| 🤓      | [Data product](/design/core-abstractions#data-product) | Every block produces data after it's been executed. These are called data products in Mage.                                                                 |
| ⏰        | [Trigger](/design/core-abstractions#trigger)           | A set of instructions that determine when or how a pipeline should run.                                                                                     |
| 🏃‍♂️ | [Run](/design/core-abstractions#run)                   | Stores information about when it was started, its status, when it was completed, any runtime variables used in the execution of the pipeline or block, etc. |

## 👨‍👩‍👧‍👦 Community

Individually, we're a mage.

> 🧙 Mage
>
> Magic is indistinguishable from advanced technology. A mage is someone who
> uses magic (aka advanced technology). Together, we're Magers!

> 🧙‍♂️🧙 Magers (`/ˈmājər/`)
>
> A group of mages who help each other realize their full potential! Join us on [Slack](https://www.mage.ai/chat).

<p align="center">
  <img src= "/media/overview/slack.png"/>
</p>

## 🪪 [License](https://github.com/mage-ai/mage-ai/blob/master/LICENSE)

<p align='center'>
<img
  className="w-80"
  width='50%'
  src="/media/mage-water-charging-up.svg"
  alt="Water mage"
/>
</p><|MERGE_RESOLUTION|>--- conflicted
+++ resolved
@@ -1,9 +1,5 @@
 ---
-<<<<<<< HEAD
-title: "🧙🏻‍♂️ Welcome to Mage"
-=======
 title: "🧙‍♀️ Welcome to Mage"
->>>>>>> 22a44f74
 sidebarTitle: "Overview"
 icon: "hat-wizard"
 description: "Mage is an open-source, hybrid framework for transforming and integrating data. ✨"
@@ -46,11 +42,7 @@
 - **Simple developer experience**: Start developing locally with a single command or launch a dev environment in your cloud using Terraform.
 - **Language of choice**: Write code in Python, SQL, or R in the same pipeline for _ultimate_ flexibility.
 - **Engineering best practices built-in**: Every step in your pipeline is a standalone file with modular code that's reusable and testable. No more DAGs with spaghetti code 🍝.
-<<<<<<< HEAD
-- **Bring your favorite tools:** Write [dbt](dbt/overview) models, use your favorite [IDE](development/text-editor), [track changes with Git](getting-started/setting-up-git), and much much more.
-=======
 - **Bring your favorite tools:** Write [dbt](/dbt/overview) models, use your favorite [IDE](/development/text-editor), [track changes with Git](/getting-started/setting-up-git), and much much more.
->>>>>>> 22a44f74
 
 <p align="center">
   <img src= "/media/overview/mage-build.gif"/>
@@ -62,11 +54,7 @@
 
 - **Interactive code**: Immediately see results from your code's output with an interactive notebook UI.
 - **Data is a first-class citizen**: Each block of code in your pipeline produces data that can be versioned, partitioned, and cataloged for future use.
-<<<<<<< HEAD
-- **Collaborate on cloud**: Develop collaboratively on [cloud resources](production/deploying-to-cloud/architecture), version control with [Git](getting-started/setting-up-git), and [test](development/data-validation) pipelines without waiting for an available shared staging environment.
-=======
 - **Collaborate on cloud**: Develop collaboratively on [cloud resources](/production/deploying-to-cloud/architecture), version control with [Git](/getting-started/setting-up-git), and [test](/development/data-validation) pipelines without waiting for an available shared staging environment.
->>>>>>> 22a44f74
 
 <p align="center">
   <img src= "/media/overview/mage-preview.gif"/>
@@ -76,13 +64,8 @@
 
 Don't have a large team dedicated to Airflow? Mage makes it easy for a single developer or small team to scale up and manage thousands of pipelines.
 
-<<<<<<< HEAD
-- **Fast deploy**: Deploy Mage to [AWS](production/deploying-to-cloud/aws/setup), [GCP](production/deploying-to-cloud/gcp/setup), or [Azure](production/deploying-to-cloud/azure/setup) with only 2 commands using maintained Terraform templates.
-- **Scaling made simple**: Transform very large datasets directly in your data warehouse or through a native integration with [Spark](integrations/spark-pyspark).
-=======
 - **Fast deploy**: Deploy Mage to [AWS](/production/deploying-to-cloud/aws/setup), [GCP](/production/deploying-to-cloud/gcp/setup), or [Azure](/production/deploying-to-cloud/azure/setup) with only 2 commands using maintained Terraform templates.
 - **Scaling made simple**: Transform very large datasets directly in your data warehouse or through a native integration with [Spark](/integrations/spark-pyspark).
->>>>>>> 22a44f74
 - **Observability**: Operationalize your pipelines with built-in monitoring, alerting, and observability through an intuitive UI.
 
 <p align="center">
