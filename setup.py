import setuptools


def readme():
    with open('README.md', encoding='utf8') as f:
        README = f.read()
    return README


requirements = []
with open('requirements.txt') as f:
    for line in f.read().splitlines():
        if line.startswith('# extras'):
            break
        requirements.append(line)

setuptools.setup(
    name='mage-ai',
    # NOTE: when you change this, change the value of VERSION in the following file:
    # mage_ai/server/constants.py
    version='0.9.54',
    author='Mage',
    author_email='eng@mage.ai',
    description='Mage is a tool for building and deploying data pipelines.',
    long_description=readme(),
    long_description_content_type='text/markdown',
    url='https://github.com/mage-ai/mage-ai',
    packages=setuptools.find_packages('.'),
    include_package_data=True,
    classifiers=[
        'Programming Language :: Python :: 3',
        'License :: OSI Approved :: Apache Software License',
        'Operating System :: OS Independent',
    ],
    install_requires=requirements,
    python_requires='>=3.7',
    entry_points={
        'console_scripts': [
            'mage=mage_ai.cli.main:app',
        ],
    },
    extras_require={
        'ai': [
            'astor>=0.8.1',
            'langchain>=0.0.222',
            'openai>=0.27.8, <1.0.0',
        ],
        'azure': [
            'azure-eventhub==5.11.2',
            'azure-identity==1.12.0',
            'azure-keyvault-secrets==4.6.0',
            'azure-keyvault-certificates==4.6.0',
            'azure-mgmt-containerinstance==10.1.0',
            'azure-storage-blob==12.14.1',
        ],
        'bigquery': [
            'google-cloud-bigquery~=3.0',
            'db-dtypes==1.0.5',
        ],
        'chroma': [
            'chromadb>=0.4.17',
        ],
        'clickhouse': [
            'clickhouse-connect==0.5.20',
        ],
        'dbt': [
            'dbt-bigquery==1.4.3',
            'dbt-core==1.4.8',
            'dbt-dremio==1.5.0',
            'dbt-duckdb==1.4.2',
            'dbt-postgres==1.4.8',
            'dbt-redshift==1.4.0',
            'dbt-snowflake==1.4.4',
            'dbt-spark==1.4.3',
            'dbt-sqlserver==1.4.3',
            'dbt-trino==1.4.0',
            'dbt-clickhouse==1.4.0',
        ],
        'google-cloud-storage': [
            'google-cloud-storage==2.5.0',
            'gspread==5.7.2',
        ],
        'hdf5': ['tables==3.7.0'],
        'mysql': [
            'mysql-connector-python==8.0.31',
        ],
        'oracle': [
            'oracledb==1.3.1',
        ],
        'postgres': [
            'psycopg2==2.9.3',
            'psycopg2-binary==2.9.3',
            'sshtunnel==0.4.0',
        ],
        'qdrant': [
            'qdrant-client==1.6.9',
            'sentence-transformers==2.2.2',
        ],
        'redshift': [
            'boto3==1.26.60',
            'redshift-connector==2.0.909',
        ],
        's3': [
            'boto3==1.26.60',
            'botocore==1.29.60',
        ],
        'snowflake': [
            'snowflake-connector-python==3.2.1',
        ],
        'spark': [
            'boto3==1.26.60',
            'botocore==1.29.60',
        ],
        'streaming': [
            'confluent-avro',
            'influxdb_client==1.36.1',
            'kafka-python==2.0.2',
            'opensearch-py==2.0.0',
            'nats-py==2.6.0',
            'nkeys',
            'pika==1.3.1',
            'pymongo==4.3.3',
            'requests_aws4auth==1.1.2',
            'stomp.py==8.1.0',
            'elasticsearch==8.9.0',
        ],
        'all': [
            'PyGithub==1.59.0',
            'astor>=0.8.1',
            'aws-secretsmanager-caching==1.1.1.5',
            'azure-eventhub==5.11.2',
            'azure-identity==1.12.0',
            'azure-keyvault-certificates==4.6.0',
            'azure-keyvault-secrets==4.6.0',
            'azure-mgmt-containerinstance==10.1.0',
            'azure-storage-blob==12.14.1',
            'boto3==1.26.60',
            'botocore==1.29.60',
            'chromadb>=0.4.17',
            'clickhouse-connect==0.5.20',
            'confluent-avro',
            'db-dtypes==1.0.5',
            'dbt-bigquery==1.4.3',
            'dbt-core==1.4.8',
            'dbt-duckdb==1.4.2',
            'dbt-postgres==1.4.8',
            'dbt-redshift==1.4.0',
            'dbt-snowflake==1.4.4',
            'dbt-spark==1.4.3',
            'dbt-sqlserver==1.4.3',
            'dbt-trino==1.4.0',
            'dbt-clickhouse==1.4.0',
            'duckdb==0.9.1',
            'elasticsearch==8.9.0',
            'google-api-core==2.11.0',
            'google-api-python-client==2.70.0',
            'google-cloud-bigquery~=3.0',
            'google-cloud-iam==2.9.0',
            'google-cloud-pubsub==2.16.0',
            'google-cloud-run==0.5.0',
            'google-cloud-storage==2.5.0',
            'great_expectations==0.15.50',
            'gspread==5.7.2',
            'influxdb_client==1.36.1',
            'kafka-python==2.0.2',
            'kubernetes>=28.1.0',
            'langchain>=0.0.222',
            'ldap3==2.9.1',
            'nats-py==2.6.0',
            'nkeys',
            'openai>=0.27.8, <1.0.0',
            'opensearch-py==2.0.0',
            'opentelemetry-exporter-prometheus==0.41b0',
            'opentelemetry-instrumentation-tornado==0.41b0',
            'oracledb==1.3.1',
            'pika==1.3.1',
            'pinotdb==5.1.0',
            'prometheus_client>=0.18.0',
            'psycopg2-binary==2.9.3',
            'psycopg2==2.9.3',
            'pydruid==0.6.5',
            'pymongo==4.3.3',
            'pyodbc==4.0.35',
<<<<<<< HEAD
            'qdrant-client>=1.6.9',
            'redshift-connector==2.0.909',
            'requests_aws4auth==1.1.2',
            'sentence-transformers>=2.2.2',
=======
            'qdrant-client==1.6.9',
            'redshift-connector==2.0.909',
            'requests_aws4auth==1.1.2',
            'sentence-transformers==2.2.2',
>>>>>>> 1ce3b681
            'snowflake-connector-python==3.2.1',
            'sshtunnel==0.4.0',
            'stomp.py==8.1.0',
            'thefuzz[speedup]==0.19.0',
        ],
    },
)<|MERGE_RESOLUTION|>--- conflicted
+++ resolved
@@ -181,17 +181,10 @@
             'pydruid==0.6.5',
             'pymongo==4.3.3',
             'pyodbc==4.0.35',
-<<<<<<< HEAD
-            'qdrant-client>=1.6.9',
-            'redshift-connector==2.0.909',
-            'requests_aws4auth==1.1.2',
-            'sentence-transformers>=2.2.2',
-=======
             'qdrant-client==1.6.9',
             'redshift-connector==2.0.909',
             'requests_aws4auth==1.1.2',
             'sentence-transformers==2.2.2',
->>>>>>> 1ce3b681
             'snowflake-connector-python==3.2.1',
             'sshtunnel==0.4.0',
             'stomp.py==8.1.0',
