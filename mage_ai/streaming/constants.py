from enum import Enum

DEFAULT_BATCH_SIZE = 100
DEFAULT_TIMEOUT_MS = 500


class SourceType(str, Enum):
    AMAZON_SQS = 'amazon_sqs'
    AZURE_EVENT_HUB = 'azure_event_hub'
    GOOGLE_CLOUD_PUBSUB = 'google_cloud_pubsub'
    KAFKA = 'kafka'
    KINESIS = 'kinesis'
    RABBITMQ = 'rabbitmq'


class SinkType(str, Enum):
    AMAZON_S3 = 'amazon_s3'
    AZURE_DATA_LAKE = 'azure_data_lake'
    DUMMY = 'dummy'
<<<<<<< HEAD
    INFLUXDB = 'influxdb'
=======
    ELASTICSEARCH = 'elasticsearch'
>>>>>>> eae7a914
    KAFKA = 'kafka'
    KINESIS = 'kinesis'
    MONGODB = 'mongodb'
    OPENSEARCH = 'opensearch'
    POSTGRES = 'postgres'<|MERGE_RESOLUTION|>--- conflicted
+++ resolved
@@ -17,11 +17,8 @@
     AMAZON_S3 = 'amazon_s3'
     AZURE_DATA_LAKE = 'azure_data_lake'
     DUMMY = 'dummy'
-<<<<<<< HEAD
+    ELASTICSEARCH = 'elasticsearch'
     INFLUXDB = 'influxdb'
-=======
-    ELASTICSEARCH = 'elasticsearch'
->>>>>>> eae7a914
     KAFKA = 'kafka'
     KINESIS = 'kinesis'
     MONGODB = 'mongodb'
