from mage_ai.data_cleaner.cleaning_rules.base import BaseRule
from mage_ai.data_cleaner.column_types.constants import NUMBER_TYPES
from mage_ai.data_cleaner.transformer_actions.constants import ActionType, Axis
import numpy as np


class RemoveCollinearColumns(BaseRule):
    EPSILON = 1e-12
    MIN_ENTRIES = 3
    ROW_SAMPLE_SIZE = 300
    VIF_UB = 5

    def __init__(self, df, column_types, statistics):
        super().__init__(df, column_types, statistics)
        self.numeric_df, self.numeric_columns = self._filter_numeric_types()
        self.numeric_indices = np.arange(len(self.numeric_df))

    def evaluate(self):
        """ Evaluate columns for collinearity with Variance Inflation Factor.
        VIF = 1 / (1 - <coefficient of determination on column k>)
        Measures increase in regression model variance due to multicollinearity
        => column k is multicollinear with others if model predicting its value
        has this variance inflation greater than some amount
        """
        suggestions = []
        if self.numeric_df.empty or len(self.numeric_df) < self.MIN_ENTRIES:
            return suggestions
        collinear_columns = []
        self.numeric_df['intercept'] = np.ones(len(self.numeric_df))

        C = np.corrcoef(self.numeric_df.to_numpy())
        vifs = np.diagonal(np.linalg.pinv(C, rcond=self.EPSILON, hermitian=True))
        collinear_columns = [num_col for vif, num_col in zip(vifs, self.numeric_columns)
                             if vif > self.VIF_UB or vif < 1]
        if len(collinear_columns) != 0:
            suggestions.append(
                self._build_transformer_action_suggestion(
                    'Remove collinear columns',
                    'Delete some of these columns to remove '
                    'redundant data and increase data quality.',
                    ActionType.REMOVE,
                    action_arguments=collinear_columns,
                    axis=Axis.COLUMN,
                )
            )
        return suggestions

<<<<<<< HEAD
    def filter_numeric_types(self):
        numeric_columns = []
        numeric_df = self.df.copy()
        for column in self.df_columns:
            if self.column_types[column] in NUMBER_TYPES:
                numeric_df.loc[:, column] = numeric_df.loc[:, column].astype(float)
                numeric_columns.append(column)
            else:
                numeric_df.drop(column, axis=1, inplace=True)
        numeric_df = numeric_df.dropna(axis=0)
        return numeric_df, numeric_columns
=======
    def get_variance_inflation_factor(self, column):
        """
        Variance Inflation Factor = 1 / (1 - <coefficient of determination on column k>)
        Measures increase in regression model variance due to collinearity
        => column k is multicollinear with others if model predicting its value
        has this variance inflation greater than some amount
        """
        if self.numeric_df.empty:
            raise RuntimeError('No other columns to compare \'{column}\' against')
        if len(self.numeric_df) > self.ROW_SAMPLE_SIZE:
            sample = self.numeric_df.sample(self.ROW_SAMPLE_SIZE)
        else:
            sample = self.numeric_df

        responses = sample[column].to_numpy()
        predictors = sample.drop(column, axis=1).to_numpy()
        params, _, _, _ = np.linalg.lstsq(predictors, responses, rcond=None)

        mean = responses.mean()
        centered_predictions = predictors @ params - mean
        sum_sq_model = np.sum(centered_predictions * centered_predictions)
        centered_responses = responses - mean
        sum_sq_to = np.sum(centered_responses * centered_responses)
        r_sq = sum_sq_model / sum_sq_to if sum_sq_to else 0
        return 1 / (1 - r_sq + self.EPSILON)
>>>>>>> bc1e854c
<|MERGE_RESOLUTION|>--- conflicted
+++ resolved
@@ -45,19 +45,6 @@
             )
         return suggestions
 
-<<<<<<< HEAD
-    def filter_numeric_types(self):
-        numeric_columns = []
-        numeric_df = self.df.copy()
-        for column in self.df_columns:
-            if self.column_types[column] in NUMBER_TYPES:
-                numeric_df.loc[:, column] = numeric_df.loc[:, column].astype(float)
-                numeric_columns.append(column)
-            else:
-                numeric_df.drop(column, axis=1, inplace=True)
-        numeric_df = numeric_df.dropna(axis=0)
-        return numeric_df, numeric_columns
-=======
     def get_variance_inflation_factor(self, column):
         """
         Variance Inflation Factor = 1 / (1 - <coefficient of determination on column k>)
@@ -82,5 +69,4 @@
         centered_responses = responses - mean
         sum_sq_to = np.sum(centered_responses * centered_responses)
         r_sq = sum_sq_model / sum_sq_to if sum_sq_to else 0
-        return 1 / (1 - r_sq + self.EPSILON)
->>>>>>> bc1e854c
+        return 1 / (1 - r_sq + self.EPSILON)