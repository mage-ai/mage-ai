from mage_ai.data_cleaner.cleaning_rules.base import BaseRule
from mage_ai.data_cleaner.transformer_actions.constants import ActionType, Axis
import numpy as np

class RemoveCollinearColumns(BaseRule):
    EPSILON = 1e-15
    MIN_ENTRIES = 3
<<<<<<< HEAD
    VIF_UB = 5
=======
    ROW_SAMPLE_SIZE = 300
>>>>>>> bbf4613e

    default_config = dict(
        vif_ub=3,
    )

    def __init__(self, df, column_types, statistics, custom_config={}):
        super().__init__(df, column_types, statistics, custom_config=custom_config)
        self.numeric_df, self.numeric_columns = self._filter_numeric_types()
        self.numeric_indices = np.arange(len(self.numeric_df))

    def evaluate(self):
        suggestions = []
        if self.numeric_df.empty or len(self.numeric_df) < self.MIN_ENTRIES:
            return suggestions

        C = self.numeric_df.corr().to_numpy()
        collinear_columns = []
<<<<<<< HEAD
        good_columns = self.numeric_columns.copy()
        while True:
            e_vals = np.linalg.eigvalsh(C)
            e_vals = np.sign(e_vals) / (abs(e_vals) + self.EPSILON)
            collinearity = vifs >= self.VIF_UB

            i = collinearity.argmax()
            if i == 0 and collinearity[0] == 0:
                break
            else:
                C = np.delete(C, i, axis=0)
                C = np.delete(C, i, axis=1)
                collinear_columns.append(good_columns.pop(i))

=======
        self.numeric_df['intercept'] = np.ones(len(self.numeric_df))
        for column in self.numeric_columns[:-1]:
            variance_inflation_factor = self.get_variance_inflation_factor(column)
            if variance_inflation_factor > self.config('vif_ub'):
                collinear_columns.append(column)
                self.numeric_df.drop(column, axis=1, inplace=True)
        if len(collinear_columns) != len(self.numeric_columns) - 1:
            # check the final column if and only if there are other columns to compare it to
            column = self.numeric_columns[-1]
            variance_inflation_factor = self.get_variance_inflation_factor(column)
            if variance_inflation_factor > self.config('vif_ub'):
                collinear_columns.append(column)
>>>>>>> bbf4613e
        if len(collinear_columns) != 0:
            suggestions.append(
                self._build_transformer_action_suggestion(
                    'Remove collinear columns',
                    'Delete these columns to remove redundant data and increase data quality.',
                    ActionType.REMOVE,
                    action_arguments=collinear_columns,
                    axis=Axis.COLUMN,
                )
            )
        return suggestions<|MERGE_RESOLUTION|>--- conflicted
+++ resolved
@@ -5,11 +5,7 @@
 class RemoveCollinearColumns(BaseRule):
     EPSILON = 1e-15
     MIN_ENTRIES = 3
-<<<<<<< HEAD
     VIF_UB = 5
-=======
-    ROW_SAMPLE_SIZE = 300
->>>>>>> bbf4613e
 
     default_config = dict(
         vif_ub=3,
@@ -27,7 +23,6 @@
 
         C = self.numeric_df.corr().to_numpy()
         collinear_columns = []
-<<<<<<< HEAD
         good_columns = self.numeric_columns.copy()
         while True:
             e_vals = np.linalg.eigvalsh(C)
@@ -42,20 +37,6 @@
                 C = np.delete(C, i, axis=1)
                 collinear_columns.append(good_columns.pop(i))
 
-=======
-        self.numeric_df['intercept'] = np.ones(len(self.numeric_df))
-        for column in self.numeric_columns[:-1]:
-            variance_inflation_factor = self.get_variance_inflation_factor(column)
-            if variance_inflation_factor > self.config('vif_ub'):
-                collinear_columns.append(column)
-                self.numeric_df.drop(column, axis=1, inplace=True)
-        if len(collinear_columns) != len(self.numeric_columns) - 1:
-            # check the final column if and only if there are other columns to compare it to
-            column = self.numeric_columns[-1]
-            variance_inflation_factor = self.get_variance_inflation_factor(column)
-            if variance_inflation_factor > self.config('vif_ub'):
-                collinear_columns.append(column)
->>>>>>> bbf4613e
         if len(collinear_columns) != 0:
             suggestions.append(
                 self._build_transformer_action_suggestion(
