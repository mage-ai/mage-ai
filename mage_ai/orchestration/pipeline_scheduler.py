--- conflicted
+++ resolved
@@ -165,20 +165,12 @@
                                 status=ScheduleStatus.INACTIVE,
                             )
                     # If running once, update the schedule to inactive when pipeline run is done
-<<<<<<< HEAD
                     elif (
                         schedule.status == PipelineSchedule.ScheduleStatus.ACTIVE
                         and schedule.schedule_type == PipelineSchedule.ScheduleType.TIME
                         and schedule.schedule_interval == PipelineSchedule.ScheduleInterval.ONCE
                     ):
                         schedule.update(status=PipelineSchedule.ScheduleStatus.INACTIVE)
-=======
-                    elif schedule.status == ScheduleStatus.ACTIVE and \
-                            schedule.schedule_type == ScheduleType.TIME and \
-                            schedule.schedule_interval == ScheduleInterval.ONCE:
-
-                        schedule.update(status=ScheduleStatus.INACTIVE)
->>>>>>> d648fe53
             elif PipelineType.INTEGRATION == self.pipeline.type:
                 self.__schedule_integration_pipeline(block_runs)
             else:
@@ -914,16 +906,10 @@
 
     repo_pipelines = set(Pipeline.get_all_pipelines(get_repo_path()))
 
-<<<<<<< HEAD
+    sync_schedules(list(repo_pipelines))
     active_pipeline_schedules = list(
         PipelineSchedule.active_schedules(pipeline_uuids=repo_pipelines)
     )
-=======
-    sync_schedules(list(repo_pipelines))
-
-    active_pipeline_schedules = \
-        list(PipelineSchedule.active_schedules(pipeline_uuids=repo_pipelines))
->>>>>>> d648fe53
 
     backfills = Backfill.filter(pipeline_schedule_ids=[ps.id for ps in active_pipeline_schedules])
 
