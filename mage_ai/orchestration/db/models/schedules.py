--- conflicted
+++ resolved
@@ -77,14 +77,9 @@
 
     @validates('schedule_interval')
     def validate_schedule_interval(self, key, schedule_interval):
-<<<<<<< HEAD
         if schedule_interval and schedule_interval not in [
             e.value for e in self.__class__.ScheduleInterval
         ]:
-=======
-        if schedule_interval and schedule_interval not in \
-                [e.value for e in ScheduleInterval]:
->>>>>>> d648fe53
             if not croniter.is_valid(schedule_interval):
                 raise ValueError('Cron expression is invalid.')
 
@@ -489,14 +484,9 @@
         return [t[0] for t in event_matchers_and_pipeline_schedule_ids]
 
     def active_pipeline_schedules(self) -> List[PipelineSchedule]:
-<<<<<<< HEAD
         return [
             p for p in self.pipeline_schedules if p.status == PipelineSchedule.ScheduleStatus.ACTIVE
         ]
-=======
-        return [p for p in self.pipeline_schedules
-                if p.status == ScheduleStatus.ACTIVE]
->>>>>>> d648fe53
 
     def match(self, config: Dict) -> bool:
         def __match_dict(sub_pattern, sub_config):
