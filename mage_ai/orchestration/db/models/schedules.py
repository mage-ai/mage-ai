import asyncio
import collections
import enum
import traceback
import uuid
from datetime import datetime, timedelta, timezone
from math import ceil
from statistics import stdev
from typing import DefaultDict, Dict, List

import dateutil.parser
import pytz
from croniter import croniter
from dateutil.relativedelta import relativedelta
from sqlalchemy import (
    JSON,
    Boolean,
    Column,
    DateTime,
    Enum,
    ForeignKey,
    Integer,
    String,
    Table,
    Text,
    or_,
)
from sqlalchemy.orm import joinedload, relationship, validates
from sqlalchemy.sql import func
from sqlalchemy.sql.functions import coalesce

from mage_ai.data_preparation.logging.logger_manager_factory import LoggerManagerFactory
from mage_ai.data_preparation.models.block.dynamic.utils import (
    all_upstreams_completed,
    dynamically_created_child_block_runs,
)
from mage_ai.data_preparation.models.block.utils import (
    is_dynamic_block_child,
    should_reduce_output,
)
from mage_ai.data_preparation.models.constants import (
    DATAFRAME_SAMPLE_COUNT,
    BlockType,
    ExecutorType,
    PipelineType,
)
from mage_ai.data_preparation.models.pipeline import Pipeline
from mage_ai.data_preparation.models.triggers import (
    ScheduleInterval,
    ScheduleStatus,
    ScheduleType,
    SettingsConfig,
    Trigger,
)
from mage_ai.data_preparation.variable_manager import get_global_variables
from mage_ai.orchestration.db import db_connection, safe_db_query
from mage_ai.orchestration.db.errors import ValidationError
from mage_ai.orchestration.db.models.base import Base, BaseModel, classproperty
from mage_ai.orchestration.db.models.tags import Tag, TagAssociation
from mage_ai.server.kernel_output_parser import DataType
from mage_ai.settings.repo import get_repo_path
from mage_ai.shared.array import find
from mage_ai.shared.constants import ENV_PROD
from mage_ai.shared.dates import compare
from mage_ai.shared.hash import ignore_keys, index_by, merge_dict
from mage_ai.shared.utils import clean_name

pipeline_schedule_event_matcher_association_table = Table(
    'pipeline_schedule_event_matcher_association',
    Base.metadata,
    Column('pipeline_schedule_id', ForeignKey('pipeline_schedule.id')),
    Column('event_matcher_id', ForeignKey('event_matcher.id')),
)


class PipelineSchedule(BaseModel):
    name = Column(String(255))
    description = Column(Text)
    pipeline_uuid = Column(String(255), index=True)
    schedule_type = Column(Enum(ScheduleType))
    start_time = Column(DateTime(timezone=True), default=None)
    schedule_interval = Column(String(50))
    status = Column(Enum(ScheduleStatus), default=ScheduleStatus.INACTIVE)
    variables = Column(JSON)
    sla = Column(Integer, default=None)  # in seconds
    token = Column(String(255), index=True, default=None)
    repo_path = Column(String(255))
    settings = Column(JSON)
    global_data_product_uuid = Column(String(255), index=True, default=None)

    backfills = relationship('Backfill', back_populates='pipeline_schedule')
    pipeline_runs = relationship('PipelineRun', back_populates='pipeline_schedule')

    event_matchers = relationship(
        'EventMatcher',
        secondary=pipeline_schedule_event_matcher_association_table,
        back_populates='pipeline_schedules'
    )

    @classproperty
    def repo_query(cls):
        return cls.query.filter(
            or_(
                PipelineSchedule.repo_path == get_repo_path(),
                PipelineSchedule.repo_path.is_(None),
            )
        )

    @validates('name')
    def validate_name(self, key, value):
        if not value or len(value) == 0:
            raise ValidationError(f'{key} cannot be empty.', metadata=dict(
                key=key,
                value=value,
            ))

        return value

    @classmethod
    def fetch_pipeline_runs(self, ids: List[int]) -> List:
        query = PipelineRun.query
        query.cache = True
        query = query.filter(PipelineRun.pipeline_schedule_id.in_(ids))
        return query.all()

    @classmethod
    def fetch_latest_pipeline_runs_without_retries(self, ids: List[int]) -> List:
        query = PipelineRun.query
        query.cache = True
        query = (
            query.
            filter(PipelineRun.pipeline_schedule_id.in_(ids)).
            group_by(PipelineRun.execution_date).
            order_by(func.max(PipelineRun.started_at))
        )
        return query.all()

    def get_settings(self) -> 'SettingsConfig':
        settings = self.settings if self.settings else dict()
        return SettingsConfig.load(config=settings)

    @property
    def pipeline(self) -> 'Pipeline':
        return Pipeline.get(self.pipeline_uuid)

    @property
    def pipeline_in_progress_runs_count(self) -> int:
        return len(PipelineRun.in_progress_runs([self.id]))

    @property
    def pipeline_runs_count(self) -> int:
        return len(self.fetch_pipeline_runs([self.id]))

    @property
    def timeout(self) -> int:
        return (self.settings or {}).get('timeout')

    @validates('schedule_interval')
    def validate_schedule_interval(self, key, schedule_interval):
        if schedule_interval and schedule_interval not in \
                [e.value for e in ScheduleInterval]:
            if not croniter.is_valid(schedule_interval):
                raise ValueError('Cron expression is invalid.')

        return schedule_interval

    @property
    def last_pipeline_run_status(self) -> str:
        if len(self.fetch_pipeline_runs([self.id])) == 0:
            return None
        return sorted(self.fetch_pipeline_runs([self.id]), key=lambda x: x.created_at)[-1].status

    @property
    def tag_associations(self):
        return (
            TagAssociation.
            select(
                TagAssociation.id,
                TagAssociation.tag_id,
                TagAssociation.taggable_id,
                TagAssociation.taggable_type,
                Tag.name,
            ).
            join(
                Tag,
                Tag.id == TagAssociation.tag_id,
            ).
            filter(
                TagAssociation.taggable_id == self.id,
                TagAssociation.taggable_type == self.__class__.__name__,
            ).
            all()
        )

    @classmethod
    @safe_db_query
    def active_schedules(self, pipeline_uuids: List[str] = None) -> List['PipelineSchedule']:
        query = self.repo_query.filter(
            self.status == ScheduleStatus.ACTIVE,
        )
        if pipeline_uuids is not None:
            query = query.filter(PipelineSchedule.pipeline_uuid.in_(pipeline_uuids))
        return query.all()

    @classmethod
    def create(self, **kwargs) -> 'PipelineSchedule':
        if 'token' not in kwargs:
            kwargs['token'] = uuid.uuid4().hex
        model = super().create(**kwargs)
        return model

    @classmethod
    @safe_db_query
    def create_or_update_batch(self, trigger_configs: List[Trigger]):
        trigger_names = []
        trigger_pipeline_uuids = []
        for trigger_config in trigger_configs:
            trigger_names.append(trigger_config.name)
            trigger_pipeline_uuids.append(trigger_config.pipeline_uuid)

        existing_pipeline_schedules = PipelineSchedule.repo_query.filter(
            PipelineSchedule.name.in_(trigger_names),
            PipelineSchedule.pipeline_uuid.in_(trigger_pipeline_uuids),
        ).all()

        existing_pipeline_schedules_mapping = index_by(
            lambda x: f'{x.pipeline_uuid}:{x.name}',
            existing_pipeline_schedules,
        )

        triggers_to_create = []

        for trigger_config in trigger_configs:
            try:
                existing_trigger = existing_pipeline_schedules_mapping.get(
                    f'{trigger_config.pipeline_uuid}:{trigger_config.name}',
                )
            except Exception:
                traceback.print_exc()
                continue

            kwargs = dict(
                name=trigger_config.name,
                pipeline_uuid=trigger_config.pipeline_uuid,
                schedule_type=trigger_config.schedule_type,
                start_time=trigger_config.start_time,
                schedule_interval=trigger_config.schedule_interval,
                status=trigger_config.status,
                variables=trigger_config.variables,
                sla=trigger_config.sla,
                settings=trigger_config.settings,
            )

            if existing_trigger:
                if any([
                    existing_trigger.name != kwargs.get('name'),
                    existing_trigger.pipeline_uuid != kwargs.get('pipeline_uuid'),
                    existing_trigger.schedule_interval != kwargs.get('schedule_interval'),
                    existing_trigger.schedule_type != kwargs.get('schedule_type'),
                    existing_trigger.settings != kwargs.get('settings'),
                    existing_trigger.sla != kwargs.get('sla'),
                    existing_trigger.start_time != kwargs.get('start_time'),
                    existing_trigger.status != kwargs.get('status'),
                    existing_trigger.variables != kwargs.get('variables'),
                ]):
                    if existing_trigger.token is None:
                        kwargs['token'] = uuid.uuid4().hex
                    existing_trigger.update(**kwargs)
            else:
                kwargs['token'] = uuid.uuid4().hex
                triggers_to_create.append(kwargs)

        db_connection.session.bulk_save_objects(
            [PipelineSchedule(**data) for data in triggers_to_create],
            return_defaults=True,
        )
        db_connection.session.commit()

    @classmethod
    @safe_db_query
    def create_or_update(self, trigger_config: Trigger):
        try:
            existing_trigger = PipelineSchedule.repo_query.filter(
                self.name == trigger_config.name,
                self.pipeline_uuid == trigger_config.pipeline_uuid,
            ).one_or_none()
        except Exception:
            traceback.print_exc()
            return

        kwargs = dict(
            name=trigger_config.name,
            pipeline_uuid=trigger_config.pipeline_uuid,
            schedule_type=trigger_config.schedule_type,
            start_time=trigger_config.start_time,
            schedule_interval=trigger_config.schedule_interval,
            status=trigger_config.status,
            variables=trigger_config.variables,
            sla=trigger_config.sla,
            settings=trigger_config.settings,
        )

        if existing_trigger:
            existing_trigger.update(**kwargs)
        else:
            self.create(**kwargs)

    def current_execution_date(self) -> datetime:
        """
        Calculate the current execution date and time based on the schedule_interval and start_time.

        Returns:
            datetime: The calculated current execution date and time in the UTC timezone.

        Note:
            This method calculates the current execution date and time based on the
            schedule_interval, and if landing_time is enabled, it takes the start_time into
            account to adjust the execution time accordingly.

            The returned datetime object is in the UTC timezone.
        """
        now = datetime.now(timezone.utc)
        current_execution_date = None

        if self.schedule_interval is None:
            return None

        if self.schedule_interval == ScheduleInterval.ONCE or \
                self.schedule_interval == ScheduleInterval.ALWAYS_ON:
            current_execution_date = now
        elif self.schedule_interval == ScheduleInterval.DAILY:
            current_execution_date = now.replace(second=0, microsecond=0, minute=0, hour=0)
        elif self.schedule_interval == ScheduleInterval.HOURLY:
            current_execution_date = now.replace(second=0, microsecond=0, minute=0)
        elif self.schedule_interval == ScheduleInterval.WEEKLY:
            current_execution_date = now.replace(second=0, microsecond=0, minute=0, hour=0) - \
                timedelta(days=now.weekday())
        elif self.schedule_interval == ScheduleInterval.MONTHLY:
            current_execution_date = now.replace(second=0, microsecond=0, minute=0, hour=0, day=1)
        else:
            cron_itr = croniter(self.schedule_interval, now)
            current_execution_date = cron_itr.get_prev(datetime)

        # If landing time is enabled, the start_time is used as the date and time the schedule
        # should finish running by.

        # For example, if start_time is 2023-12-01 12:25:00
        # and if the schedule_interval is @daily, then the schedule should finish running by
        # every day by 12:25:00.
        if self.landing_time_enabled() and self.start_time:
            if self.schedule_interval == ScheduleInterval.HOURLY:
                current_execution_date = current_execution_date.replace(
                    minute=self.start_time.minute,
                    second=self.start_time.second,
                )
            elif self.schedule_interval == ScheduleInterval.DAILY:
                current_execution_date = current_execution_date.replace(
                    hour=self.start_time.hour,
                    minute=self.start_time.minute,
                    second=self.start_time.second,
                )
            elif self.schedule_interval == ScheduleInterval.WEEKLY:
                current_execution_date = current_execution_date.replace(
                    hour=self.start_time.hour,
                    minute=self.start_time.minute,
                    second=self.start_time.second,
                ) + timedelta(days=self.start_time.weekday())
            elif self.schedule_interval == ScheduleInterval.MONTHLY:
                current_execution_date = current_execution_date.replace(
                    hour=self.start_time.hour,
                    minute=self.start_time.minute,
                    second=self.start_time.second,
                ) + timedelta(days=int(self.start_time.strftime('%d')) - 1)

        return current_execution_date

    def next_execution_date(self) -> datetime:
        next_execution_date = None
        current_execution_date = self.current_execution_date()

        if current_execution_date is None:
            return None

        if self.schedule_interval == ScheduleInterval.ONCE or \
                self.schedule_interval == ScheduleInterval.ALWAYS_ON:
            pass
        elif self.schedule_interval == ScheduleInterval.DAILY:
            next_execution_date = current_execution_date + timedelta(days=1)
        elif self.schedule_interval == ScheduleInterval.HOURLY:
            next_execution_date = current_execution_date + timedelta(hours=1)
        elif self.schedule_interval == ScheduleInterval.WEEKLY:
            next_execution_date = current_execution_date + timedelta(weeks=1)
        elif self.schedule_interval == ScheduleInterval.MONTHLY:
            next_execution_date = (current_execution_date + timedelta(days=32)).replace(day=1)
        else:
            cron_itr = croniter(self.schedule_interval, current_execution_date)
            next_execution_date = cron_itr.get_next(datetime)

        return next_execution_date

    @safe_db_query
    def should_schedule(self, previous_runtimes: List[int] = None) -> bool:
        """
        Determine whether a pipeline schedule should be executed based on its configuration and
        history.

        Args:
            previous_runtimes (List[int], optional): A list of previous execution runtimes,
                in seconds, used for decision-making when scheduling based on landing time.
                Defaults to None.

        Returns:
            bool: True if the schedule should be executed; False otherwise.

        Note:
            This method evaluates whether a pipeline schedule should be executed, taking into
            account various factors such as the schedule's status, start time, landing time,
            schedule interval, and previous runtimes. It returns True if the schedule should be
            executed and False otherwise.
        """
        now = datetime.now(tz=pytz.UTC)

        if self.status != ScheduleStatus.ACTIVE:
            return False

        if not self.landing_time_enabled() and \
                self.start_time is not None and \
                compare(now, self.start_time.replace(tzinfo=pytz.UTC)) == -1:
            return False

        try:
            Pipeline.get(self.pipeline_uuid)
        except Exception:
            print(
                f'[WARNING] Pipeline {self.pipeline_uuid} cannot be found '
                + f'for pipeline schedule ID {self.id}.',
            )
            return False

        if self.schedule_interval == ScheduleInterval.ONCE:
            pipeline_run_count = len(self.fetch_pipeline_runs([self.id]))
            if pipeline_run_count == 0:
                return True
            executor_count = self.pipeline.executor_count
            # Used by streaming pipeline to launch multiple executors
            if executor_count > 1 and pipeline_run_count < executor_count:
                return True
        elif self.schedule_interval == ScheduleInterval.ALWAYS_ON:
            if len(self.fetch_pipeline_runs([self.id])) == 0:
                return True
            else:
                return self.last_pipeline_run_status not in [
                    PipelineRun.PipelineRunStatus.RUNNING,
                    PipelineRun.PipelineRunStatus.INITIAL,
                ]
        else:
            current_execution_date = self.current_execution_date()
            if current_execution_date is None:
                return False

            # If the execution date is before start time, don't schedule it
            if self.start_time is not None and \
                    compare(current_execution_date, self.start_time.replace(tzinfo=pytz.UTC)) == -1:
                return False

            # If there is a pipeline_run with an execution_date the same as the
            # current_execution_date, then don’t schedule
            if not find(
                lambda x: compare(
                    x.execution_date.replace(tzinfo=pytz.UTC),
                    current_execution_date,
                ) == 0,
                self.fetch_pipeline_runs([self.id])
            ):
                if self.landing_time_enabled():
                    if not previous_runtimes or len(previous_runtimes) == 0:
                        return True
                    else:
                        runtime = ceil(sum(previous_runtimes) / len(previous_runtimes))

                        if len(previous_runtimes) >= 2:
                            sd = ceil(stdev(previous_runtimes) / 2)
                        else:
                            sd = 0

                        # This may cause duplicate pipeline runs to be scheduled if
                        # there is more than 1 scheduler running.
                        if datetime.now(timezone.utc) >= current_execution_date - timedelta(
                            seconds=runtime + sd,
                        ):
                            return True
                else:
                    return True
        return False

    def landing_time_enabled(self) -> bool:
        if ScheduleType.TIME != self.schedule_type:
            return False

        if self.schedule_interval not in [
            ScheduleInterval.DAILY,
            ScheduleInterval.HOURLY,
            ScheduleInterval.MONTHLY,
            ScheduleInterval.WEEKLY,
        ]:
            return False

        return (self.settings or {}).get('landing_time_enabled', False)

    def recently_completed_pipeline_runs(
        self,
        pipeline_run=None,
        sample_size: int = None,
    ):
        pipeline_runs = (
            PipelineRun.
            query.
            filter(
                PipelineRun.pipeline_schedule_id == self.id,
                PipelineRun.status == PipelineRun.PipelineRunStatus.COMPLETED,
            )
        )

        if pipeline_run:
            pipeline_runs = (
                pipeline_runs.
                filter(
                    PipelineRun.id != pipeline_run.id,
                )
            )

        pipeline_runs = (
            pipeline_runs.
            order_by(PipelineRun.execution_date.desc())
        )

        if sample_size:
            pipeline_runs = pipeline_runs.limit(sample_size)

        pipeline_runs = pipeline_runs.all()

        pipeline_runs = sorted(
            pipeline_runs,
            key=lambda pr: pr.execution_date,
            reverse=True,
        )

        return pipeline_runs

    def runtime_history(
        self,
        pipeline_run=None,
        sample_size: int = None,
    ) -> List[float]:
        sample_size_to_use = sample_size if sample_size else 7
        previous_runtimes = []

        if pipeline_run:
            previous_runtimes += (pipeline_run.metrics or {}).get('previous_runtimes', [])

        if len(previous_runtimes) < sample_size_to_use - 1 if pipeline_run else sample_size_to_use:
            pipeline_runs = self.recently_completed_pipeline_runs(
                pipeline_run=pipeline_run,
                sample_size=sample_size_to_use,
            )

            for pr in pipeline_runs:
                runtime = (
                    pr.completed_at - pr.created_at
                ).total_seconds()
                previous_runtimes.append(runtime)

        if pipeline_run:
            runtime = (
                pipeline_run.completed_at - pipeline_run.created_at
            ).total_seconds()
            previous_runtimes = [runtime] + previous_runtimes

        return previous_runtimes[:sample_size_to_use]

    def runtime_average(
        self,
        pipeline_run=None,
        sample_size: int = None,
    ) -> float:
        previous_runtimes = self.runtime_history(
            pipeline_run=pipeline_run,
            sample_size=sample_size,
        )

        if len(previous_runtimes) == 0:
            return None

        return round(sum(previous_runtimes) / len(previous_runtimes), 2)


class PipelineRun(BaseModel):
    class PipelineRunStatus(str, enum.Enum):
        INITIAL = 'initial'
        RUNNING = 'running'
        COMPLETED = 'completed'
        FAILED = 'failed'
        CANCELLED = 'cancelled'

    pipeline_schedule_id = Column(Integer, ForeignKey('pipeline_schedule.id'), index=True)
    pipeline_uuid = Column(String(255), index=True)
    execution_date = Column(DateTime(timezone=True), index=True)
    status = Column(Enum(PipelineRunStatus), default=PipelineRunStatus.INITIAL, index=True)
    started_at = Column(DateTime(timezone=True))
    completed_at = Column(DateTime(timezone=True))
    variables = Column(JSON)
    passed_sla = Column(Boolean, default=False)
    event_variables = Column(JSON)
    metrics = Column(JSON)
    backfill_id = Column(Integer, ForeignKey('backfill.id'), index=True)
    executor_type = Column(Enum(ExecutorType), default=ExecutorType.LOCAL_PYTHON)

    pipeline_schedule = relationship(PipelineSchedule, back_populates='pipeline_runs')
    block_runs = relationship('BlockRun', back_populates='pipeline_run')
    backfill = relationship('Backfill', back_populates='pipeline_runs')

    def __init__(self, **kwargs):
        self.global_data_product_uuid = kwargs.get('global_data_product_uuid', None)
        kwargs.pop('global_data_product_uuid', None)
        super().__init__(**kwargs)

    def __repr__(self):
        return f'PipelineRun(id={self.id}, pipeline_uuid={self.pipeline_uuid},'\
               f' execution_date={self.execution_date})'

    @property
    def block_runs_count(self) -> int:
        return len(self.block_runs)

    @property
    def completed_block_runs_count(self) -> int:
        return len(self.completed_block_runs)

    @property
    def execution_partition(self) -> str:
        if self.variables and self.variables.get('execution_partition'):
            return self.variables.get('execution_partition')
        if self.execution_date is None:
            return str(self.pipeline_schedule_id)
        else:
            return '/'.join([
                        str(self.pipeline_schedule_id),
                        self.execution_date.strftime(format='%Y%m%dT%H%M%S'),
                    ])

    @property
    def initial_block_runs(self) -> List['BlockRun']:
        return [b for b in self.block_runs
                if b.status == BlockRun.BlockRunStatus.INITIAL]

    @property
    def running_block_runs(self) -> List['BlockRun']:
        return [
            b for b in self.block_runs
            if b.status == BlockRun.BlockRunStatus.RUNNING
        ]

    @property
    def queued_or_running_block_runs(self) -> List['BlockRun']:
        return [
            b for b in self.block_runs
            if b.status in [
                BlockRun.BlockRunStatus.QUEUED,
                BlockRun.BlockRunStatus.RUNNING,
            ]
        ]

    @property
    def completed_block_runs(self) -> List['BlockRun']:
        return [b for b in self.block_runs
                if b.status == BlockRun.BlockRunStatus.COMPLETED]

    @property
    def failed_block_runs(self) -> List['BlockRun']:
        return [b for b in self.block_runs
                if b.status == BlockRun.BlockRunStatus.FAILED]

    @property
    def pipeline(self) -> 'Pipeline':
        return Pipeline.get(self.pipeline_uuid)

    @property
    def pipeline_type(self) -> PipelineType:
        pipeline = Pipeline.get(self.pipeline_uuid, check_if_exists=True)

        return pipeline.type if pipeline is not None else None

    @property
    def logs(self):
        return LoggerManagerFactory.get_logger_manager(
            pipeline_uuid=self.pipeline_uuid,
            partition=self.execution_partition,
            repo_config=self.pipeline.repo_config,
        ).get_logs()

    @classmethod
    def recently_completed_pipeline_runs(
        self,
        pipeline_uuid: str,
        pipeline_run_id: int = None,
        pipeline_schedule_id: int = None,
        sample_size: int = None,
    ):
        pipeline_runs = (
            self.
            query.
            filter(
                self.pipeline_uuid == pipeline_uuid,
                self.status == self.PipelineRunStatus.COMPLETED,
            )
        )

        if pipeline_run_id is not None:
            pipeline_runs = pipeline_runs.filter(self.id != pipeline_run_id)

        if pipeline_schedule_id is not None:
            pipeline_runs = pipeline_runs.filter(self.pipeline_schedule_id == pipeline_schedule_id)

        pipeline_runs = pipeline_runs.order_by(PipelineRun.execution_date.desc())

        if sample_size:
            pipeline_runs = pipeline_runs.limit(sample_size)

        pipeline_runs = pipeline_runs.all()
        pipeline_runs = sorted(
            pipeline_runs,
            key=lambda pr: pr.execution_date,
            reverse=True,
        )

        return pipeline_runs

    async def logs_async(self):
        return await LoggerManagerFactory.get_logger_manager(
            pipeline_uuid=self.pipeline_uuid,
            partition=self.execution_partition,
            repo_config=self.pipeline.repo_config,
        ).get_logs_async()

    @property
    def pipeline_schedule_name(self):
        return self.pipeline_schedule.name

    @property
    def pipeline_schedule_token(self):
        return self.pipeline_schedule.token

    @property
    def pipeline_schedule_type(self):
        return self.pipeline_schedule.schedule_type

    @property
    def pipeline_tags(self):
        pipeline = Pipeline.get(self.pipeline_uuid, check_if_exists=True)

        return pipeline.tags if pipeline is not None else []

    def executable_block_runs(
        self,
        allow_blocks_to_fail: bool = False,
    ) -> List['BlockRun']:
        """Get the list of executable block runs.

        This property returns a list of block runs that are considered executable for the
        pipeline run. It first builds the block UUIDs for the completed block runs and the block
        runs in progress.
        The method iterates over the initial block runs and determines their executability based
        on the status of their dynamic upstream block runs or upstream blocks.
        * If the block run has dynamic upstream block UUIDs, it checks if all of them are present in
        the finished block UUIDs or completed block UUIDs depending on the `allow_blocks_to_fail`
        flag.
        * If the block run does not have dynamic upstream block UUIDs, it checks if all upstream
        blocks are completed.
        If a block run's upstream blocks all completed, it is added to the list of executable block
        runs.

        Returns:
            List[BlockRun]: A list of executable block runs for the pipeline run.
        """

        pipeline = self.pipeline

        def _build_block_uuids(block_runs: List[BlockRun]) -> List[str]:
            arr = set()

            for block_run in block_runs:
                if block_run.status in [
                    BlockRun.BlockRunStatus.COMPLETED,
                    BlockRun.BlockRunStatus.UPSTREAM_FAILED,
                    BlockRun.BlockRunStatus.FAILED,
                ]:
                    block_uuid = block_run.block_uuid
                    block = pipeline.get_block(block_uuid)
                    arr.add(block_uuid)

                    # Block runs for replicated blocks have the following block UUID convention:
                    # [block.uuid]:[block.replicated_block]
                    if block and block.replicated_block:
                        arr.add(block.uuid)

            return arr

        completed_block_uuids = _build_block_uuids(self.completed_block_runs)
        finished_block_uuids = _build_block_uuids(self.block_runs)

        block_runs_all = []

        data_integration_block_uuids_mapping = {}
        for block_run in self.block_runs:
            block_runs_all.append(block_run)

            block = pipeline.get_block(block_run.block_uuid)
            metrics = block_run.metrics
            """
            controller
            {
                "controller": 1,
                "original_block_uuid": "...",
            }

            controller child of controller
            {
                "controller": 1,
                "child": 1,
                "original_block_uuid": "...",
                "controller_block_uuid": "controller_block_uuid",
            }

            child of controller child
            {
                "child": 1,
                "original_block_uuid": "...",
                "controller_block_uuid": "controller_child_block_uuid",
            }

            original block run
            {
                "original": 1,
            }
            """
            if metrics and block and block.is_data_integration():
                original_block_uuid = metrics.get('original_block_uuid')

                if original_block_uuid and metrics.get('child'):
                    if not metrics.get('controller') or not metrics.get('run_in_parallel'):
                        if original_block_uuid not in data_integration_block_uuids_mapping:
                            data_integration_block_uuids_mapping[original_block_uuid] = []

                        data_integration_block_uuids_mapping[original_block_uuid].append(
                            block_run.block_uuid,
                        )

        executable_block_runs = []
        for block_run in self.initial_block_runs:
            completed = False
            upstream_block_uuids_override = None

            dynamic_upstream_block_uuids = None
            dynamic_block_index = None

            if block_run.metrics:
                """
                {
                  "dynamic_upstream_block_uuids": [
                    "snowy_flower",
                    "white_dew"
                  ],
                  "dynamic_block_index": 0
                }
                """
                metrics = block_run.metrics
                if 'dynamic_upstream_block_uuids' in metrics and 'dynamic_block_index' in metrics:
                    dynamic_upstream_block_uuids = metrics['dynamic_upstream_block_uuids']
                    dynamic_block_index = metrics['dynamic_block_index']
                elif metrics.get('upstream_blocks'):
                    upstream_block_uuids_override = metrics.get('upstream_blocks') or None

            block = pipeline.get_block(block_run.block_uuid)

            # If this is the original dynamic child block, don’t run until all it’s
            # upstream dynamic child blocks have their upstreams completed.
            if block and block.uuid == block_run.block_uuid and is_dynamic_block_child(block):
                upstream_dynamic_child_blocks = \
                    [up_block for up_block in block.upstream_blocks if is_dynamic_block_child(
                        up_block,
                    )]

                if upstream_dynamic_child_blocks:
                    if not all(
                        [all_upstreams_completed(
                            up_block,
                            block_runs_all,
                        ) for up_block in upstream_dynamic_child_blocks],
                    ):
                        continue

            if dynamic_upstream_block_uuids is not None and dynamic_block_index is not None:
                uuids_to_check = []
                for upstream_block_uuid in dynamic_upstream_block_uuids:
                    upstream_block = pipeline.get_block(upstream_block_uuid)
                    if is_dynamic_block_child(upstream_block):
                        uuids_to_check.append(upstream_block_uuid)
                    else:
                        uuids_to_check.append(upstream_block_uuid)
<<<<<<< HEAD
=======

>>>>>>> 2c9343ff
                if allow_blocks_to_fail:
                    completed = all(uuid in finished_block_uuids
                                    for uuid in uuids_to_check)
                else:
                    completed = all(uuid in completed_block_uuids
                                    for uuid in uuids_to_check)
            else:
                metrics = block_run.metrics

                if not block and metrics.get('hook'):
                    from mage_ai.data_preparation.models.block.hook.block import (
                        HookBlock,
                    )
                    from mage_ai.data_preparation.models.global_hooks.models import Hook

                    hook = Hook.load(**(metrics.get('hook') or {}))
                    block = HookBlock(
                        hook.uuid,
                        hook.uuid,
                        BlockType.HOOK,
                        hook=hook,
                    )

                if metrics and block and block.is_data_integration():
                    if metrics.get('original'):
                        # If this is the original block, it must depend on all the children
                        # except the children that are controllers.
                        # If a child controller has run_in_parallel False, then the original block
                        # must depend on that as well.

                        child_block_uuids = data_integration_block_uuids_mapping.get(
                            block.uuid,
                        )
                        controller_block_uuid = metrics.get('controller_block_uuid')

                        if child_block_uuids:
                            upstream_block_uuids_override = child_block_uuids
                        elif controller_block_uuid:
                            upstream_block_uuids_override = [
                                controller_block_uuid,
                            ]
                    elif metrics.get('controller') and \
                            metrics.get('child') and not \
                            metrics.get('run_in_parallel') and \
                            metrics.get('upstream_block_uuids'):

                        upstream_block_uuids_override = metrics.get('upstream_block_uuids')
                elif metrics and metrics.get('dynamic_upstream_block_uuids'):
                    upstream_block_uuids_override = \
                        metrics.get('dynamic_upstream_block_uuids') or []

                incomplete = False
                if block:
                    up_uuids = []
                    up_uuids_dynamic_children = []

                    for upstream_block in block.upstream_blocks:
                        if incomplete:
                            continue

                        if is_dynamic_block_child(upstream_block):
                            if should_reduce_output(upstream_block):
                                upstream_upstream_completed = all_upstreams_completed(
                                    upstream_block,
                                    block_runs_all,
                                )
                                if upstream_upstream_completed:
                                    brs = dynamically_created_child_block_runs(
                                        pipeline,
                                        upstream_block,
                                        block_runs_all,
                                    )
                                    up_uuids_dynamic_children += [br.block_uuid for br in brs]
                                else:
                                    incomplete = True
                        else:
                            up_uuids.append(upstream_block.uuid)

                        if len(up_uuids_dynamic_children) >= 1:
                            upstream_block_uuids_override = \
                                (upstream_block_uuids_override or []) + \
                                up_uuids + up_uuids_dynamic_children

                completed = not incomplete and block is not None and \
                    block.all_upstream_blocks_completed(
                        completed_block_uuids,
                        upstream_block_uuids_override,
                    )

            if completed:
                executable_block_runs.append(block_run)

        return executable_block_runs

    def update_block_run_statuses(self, block_runs: List['BlockRun']) -> None:
        """Update the statuses of the block runs to CONDITION_FAILED or UPSTREAM_FAILED.

        This method updates the statuses of the block runs based on the pipeline run's block runs.
        It retrieves the block UUIDs for failed block runs and conditionally failed block runs.
        It maps the block run statuses to their corresponding block UUIDs.

        The method iterates overthe provided block runs and checks if their dynamic upstream block
        UUIDs or upstream block UUIDs match the failed or conditionally failed block UUIDs.
        * If there is a match, the block run's status is updated accordingly.
        * If no updates are made for a block run, it is added to the list of not updated block runs.

        The method refreshes the pipeline run and continues iterating through block runs until no
        more updates can be made.

        Args:
            block_runs (List[BlockRun]): A list of block runs to update.

        Returns:
            None
        """
        pipeline = self.pipeline

        failed_block_uuids = set(
            b.block_uuid for b in self.block_runs
            if b.status in [
                BlockRun.BlockRunStatus.UPSTREAM_FAILED,
                BlockRun.BlockRunStatus.FAILED,
            ]
        )
        condition_failed_block_uuids = set(
            b.block_uuid for b in self.block_runs
            if b.status in [
                BlockRun.BlockRunStatus.CONDITION_FAILED,
            ]
        )

        statuses = {
            BlockRun.BlockRunStatus.CONDITION_FAILED: condition_failed_block_uuids,
            BlockRun.BlockRunStatus.UPSTREAM_FAILED: failed_block_uuids,
        }
        not_updated_block_runs = []
        for block_run in block_runs:
            updated_status = False
            dynamic_upstream_block_uuids = block_run.metrics and block_run.metrics.get(
                'dynamic_upstream_block_uuids',
            )

            for status, block_uuids in statuses.items():
                upstream_block_uuids = []
                if dynamic_upstream_block_uuids:
                    upstream_block_uuids = dynamic_upstream_block_uuids
                else:
                    block = pipeline.get_block(block_run.block_uuid)
                    if block:
                        upstream_block_uuids = block.upstream_block_uuids
                if any(
                    b in block_uuids
                    for b in upstream_block_uuids
                ):
                    block_run.update(status=status)
                    updated_status = True

            if not updated_status:
                not_updated_block_runs.append(block_run)

        self.refresh()
        # keep iterating through block runs until no more updates can be made
        if len(block_runs) != len(not_updated_block_runs):
            self.update_block_run_statuses(not_updated_block_runs)

    @classmethod
    @safe_db_query
    def active_runs_for_pipelines(
        self,
        pipeline_uuids: List[str],
        include_block_runs: bool = False,
    ) -> List['PipelineRun']:
        # Filter by schedules because pipelines across repos can potentially
        # have the same uuid
        repo_schedules = PipelineSchedule.repo_query.filter(
            PipelineSchedule.pipeline_uuid.in_(pipeline_uuids)
        ).all()
        schedule_ids = [s.id for s in repo_schedules]
        query = self.query.filter(
            self.status == self.PipelineRunStatus.RUNNING,
            self.pipeline_schedule_id.in_(schedule_ids),
        )
        if include_block_runs:
            query = query.options(joinedload(PipelineRun.block_runs))
        return query.all()

    @classmethod
    @safe_db_query
    def active_runs_for_pipelines_grouped(
        self,
        pipeline_uuids: List[str],
        include_block_runs: bool = False,
    ) -> DefaultDict[str, List['PipelineRun']]:
        """
        Get a dictionary of active pipeline runs grouped by pipeline uuid.
        """

        active_runs = self.active_runs_for_pipelines(
            pipeline_uuids,
            include_block_runs=include_block_runs,
        )
        grouped = collections.defaultdict(list)
        for run in active_runs:
            grouped[run.pipeline_uuid].append(run)
        return grouped

    @classmethod
    @safe_db_query
    def batch_update_status(self, pipeline_run_ids: List[int], status):
        PipelineRun.query.filter(PipelineRun.id.in_(pipeline_run_ids)).update({
            PipelineRun.status: status
        }, synchronize_session=False)
        db_connection.session.commit()

    @classmethod
    def create(self, create_block_runs: bool = True, **kwargs) -> 'PipelineRun':
        pipeline_run = super().create(**kwargs)
        pipeline_uuid = kwargs.get('pipeline_uuid')
        if pipeline_uuid is not None and create_block_runs:
            pipeline_run.create_block_runs()

        return pipeline_run

    @classmethod
    @safe_db_query
    def in_progress_runs(
        self,
        pipeline_schedules: List[int],
    ):
        return self.query.filter(
            PipelineRun.pipeline_schedule_id.in_(pipeline_schedules),
            PipelineRun.status.in_([
                self.PipelineRunStatus.INITIAL,
                self.PipelineRunStatus.RUNNING,
            ]),
            (coalesce(PipelineRun.passed_sla, False) == False),  # noqa: E712
        ).all()

    @safe_db_query
    def complete(self):
        self.update(
            completed_at=datetime.now(tz=pytz.UTC),
            status=self.PipelineRunStatus.COMPLETED,
        )

        from mage_ai.usage_statistics.logger import UsageStatisticLogger
        asyncio.run(UsageStatisticLogger().pipeline_runs_impression(
            lambda: self.query.filter(self.status == self.PipelineRunStatus.COMPLETED).count(),
        ))

    @safe_db_query
    def create_block_run(
        self,
        block_uuid: str,
        skip_if_exists: bool = False,
        **kwargs,
    ) -> 'BlockRun':
        if skip_if_exists:
            br = BlockRun.get(
                pipeline_run_id=self.id,
                block_uuid=block_uuid,
            )
            if br is not None:
                return br
        return BlockRun.create(
            block_uuid=block_uuid,
            pipeline_run_id=self.id,
            **kwargs,
        )

    def create_block_runs(self) -> List['BlockRun']:
        pipeline = self.pipeline
        blocks = pipeline.get_executable_blocks()

        block_arr = []

        for block in blocks:
            create_options = {}
            block_uuid = block.uuid

            if block.replicated_block:
                replicated_block = pipeline.get_block(block.replicated_block)
                if replicated_block:
                    block_uuid = f'{block.uuid}:{replicated_block.uuid}'
                else:
                    raise Exception(
                        f'Replicated block {block.replicated_block} ' +
                        f'does not exist in pipeline {pipeline.uuid}.',
                    )
            elif block.is_data_integration():
                controller_uuid = block.controller_uuid
                create_options['metrics'] = dict(
                    controller_block_uuid=controller_uuid,
                    original=1,
                )

                block_arr.append((
                    controller_uuid,
                    dict(metrics=dict(
                        controller=1,
                        original_block_uuid=block_uuid,
                    )),
                ))

            block_arr.append((block_uuid, create_options))

        from mage_ai.data_preparation.models.global_hooks.pipelines import (
            attach_global_hook_execution,
        )

        block_arr = attach_global_hook_execution(
            self,
            pipeline,
            block_arr,
        )

        return [self.create_block_run(block_uuid, **options) for block_uuid, options in block_arr]

    def any_blocks_failed(self) -> bool:
        return any(
            b.status == BlockRun.BlockRunStatus.FAILED
            for b in self.block_runs
        )

    def all_blocks_completed(self, include_failed_blocks: bool = False) -> bool:
        statuses = [
            BlockRun.BlockRunStatus.COMPLETED,
            BlockRun.BlockRunStatus.CONDITION_FAILED,
        ]
        if include_failed_blocks:
            statuses.extend([
                BlockRun.BlockRunStatus.FAILED,
                BlockRun.BlockRunStatus.UPSTREAM_FAILED,
            ])
        return all(b.status in statuses for b in self.block_runs)

    def get_variables(self, extra_variables: Dict = None, pipeline_uuid: str = None) -> Dict:
        if extra_variables is None:
            extra_variables = dict()

        pipeline_run_variables = self.variables or {}
        event_variables = self.event_variables or {}

        variables = merge_dict(
            merge_dict(
                get_global_variables(pipeline_uuid or self.pipeline_uuid) or dict(),
                self.pipeline_schedule.variables or dict(),
            ),
            pipeline_run_variables,
        )

        # For backwards compatibility
        for k, v in event_variables.items():
            if k not in variables:
                variables[k] = v

        if self.execution_date:
            variables['ds'] = self.execution_date.strftime('%Y-%m-%d')
            variables['hr'] = self.execution_date.strftime('%H')

        variables['env'] = ENV_PROD
        variables['event'] = merge_dict(variables.get('event', {}), event_variables)
        variables['execution_date'] = self.execution_date
        variables['execution_partition'] = self.execution_partition

        interval_end_datetime = variables.get('interval_end_datetime')
        interval_seconds = variables.get('interval_seconds')
        interval_start_datetime = variables.get('interval_start_datetime')
        interval_start_datetime_previous = variables.get('interval_start_datetime_previous')

        if interval_end_datetime or \
                interval_seconds or \
                interval_start_datetime or \
                interval_start_datetime_previous:
            if interval_end_datetime:
                try:
                    variables['interval_end_datetime'] = dateutil.parser.parse(
                        interval_end_datetime,
                    )
                except Exception as err:
                    print(f'[ERROR] PipelineRun.get_variables: {err}')

            if interval_start_datetime:
                try:
                    variables['interval_start_datetime'] = dateutil.parser.parse(
                        interval_start_datetime,
                    )
                except Exception as err:
                    print(f'[ERROR] PipelineRun.get_variables: {err}')

            if interval_start_datetime_previous:
                try:
                    variables['interval_start_datetime_previous'] = dateutil.parser.parse(
                        interval_start_datetime_previous,
                    )
                except Exception as err:
                    print(f'[ERROR] PipelineRun.get_variables: {err}')
        elif self.execution_date and ScheduleType.TIME == self.pipeline_schedule.schedule_type:
            interval_end_datetime = None
            interval_seconds = None
            interval_start_datetime = self.execution_date
            interval_start_datetime_previous = None

            if ScheduleInterval.DAILY == self.pipeline_schedule.schedule_interval:
                interval_seconds = 60 * 60 * 24
            elif ScheduleInterval.HOURLY == self.pipeline_schedule.schedule_interval:
                interval_seconds = 60 * 60 * 1
            elif ScheduleInterval.MONTHLY == self.pipeline_schedule.schedule_interval:
                interval_end_datetime = interval_start_datetime + relativedelta(months=1)
                interval_seconds = (
                    interval_end_datetime.timestamp() - interval_start_datetime.timestamp()
                )
            elif ScheduleInterval.WEEKLY == self.pipeline_schedule.schedule_interval:
                interval_seconds = 60 * 60 * 24 * 7

            if interval_seconds and not interval_end_datetime:
                interval_end_datetime = interval_start_datetime + timedelta(
                    seconds=interval_seconds,
                )

            if interval_seconds and interval_start_datetime:
                interval_start_datetime_previous = interval_start_datetime - timedelta(
                    seconds=interval_seconds,
                )

            variables['interval_end_datetime'] = interval_end_datetime
            variables['interval_seconds'] = interval_seconds
            variables['interval_start_datetime'] = interval_start_datetime
            variables['interval_start_datetime_previous'] = interval_start_datetime_previous

        variables.update(extra_variables)

        return variables


class BlockRun(BaseModel):
    class BlockRunStatus(str, enum.Enum):
        INITIAL = 'initial'
        QUEUED = 'queued'
        RUNNING = 'running'
        COMPLETED = 'completed'
        FAILED = 'failed'
        CANCELLED = 'cancelled'
        UPSTREAM_FAILED = 'upstream_failed'
        CONDITION_FAILED = 'condition_failed'

    pipeline_run_id = Column(Integer, ForeignKey('pipeline_run.id'), index=True)
    block_uuid = Column(String(255))
    status = Column(Enum(BlockRunStatus), default=BlockRunStatus.INITIAL)
    started_at = Column(DateTime(timezone=True))
    completed_at = Column(DateTime(timezone=True))
    metrics = Column(JSON)

    pipeline_run = relationship(PipelineRun, back_populates='block_runs')

    @property
    def logs(self):
        pipeline = Pipeline.get(self.pipeline_run.pipeline_uuid)
        return LoggerManagerFactory.get_logger_manager(
            pipeline_uuid=pipeline.uuid,
            block_uuid=clean_name(self.block_uuid),
            partition=self.pipeline_run.execution_partition,
            repo_config=pipeline.repo_config,
        ).get_logs()

    async def logs_async(self):
        pipeline = await Pipeline.get_async(self.pipeline_run.pipeline_uuid)
        return await LoggerManagerFactory.get_logger_manager(
            pipeline_uuid=pipeline.uuid,
            block_uuid=clean_name(self.block_uuid),
            partition=self.pipeline_run.execution_partition,
            repo_config=pipeline.repo_config,
        ).get_logs_async()

    @classmethod
    @safe_db_query
    def batch_update_status(self, block_run_ids: List[int], status):
        BlockRun.query.filter(BlockRun.id.in_(block_run_ids)).update({
            BlockRun.status: status
        }, synchronize_session=False)
        db_connection.session.commit()

    @classmethod
    @safe_db_query
    def batch_delete(self, block_run_ids: List[int]):
        BlockRun.query.filter(BlockRun.id.in_(block_run_ids)).delete(
            synchronize_session=False
        )
        db_connection.session.commit()

    @classmethod
    @safe_db_query
    def get(self, pipeline_run_id: int = None, block_uuid: str = None) -> 'BlockRun':
        block_runs = self.query.filter(
            BlockRun.pipeline_run_id == pipeline_run_id,
            BlockRun.block_uuid == block_uuid,
        ).all()
        if len(block_runs) > 0:
            return block_runs[0]
        return None

    def get_outputs(self, sample_count: int = None) -> List[Dict]:
        pipeline = Pipeline.get(self.pipeline_run.pipeline_uuid)
        block = pipeline.get_block(self.block_uuid)
        block_uuid = self.block_uuid

        if self.metrics and block.is_data_integration():
            child = self.metrics.get('child')
            controller = self.metrics.get('controller')

            # Data integration child block run
            if child:
                # [block UUID]:[source destination UUID]:[stream]:[controller|index]
                parts = self.block_uuid.split(':')
                if len(parts) >= 4:
                    source_destination_uuid = parts[1]
                    stream = parts[2]
                    index = parts[3]

                    if controller:
                        return [
                            dict(
                                text_data='This block run controls all the child blocks '
                                f'starting with {block.uuid} for stream {stream}.\n'
                                'To view the output of this block, click on the child block runs '
                                'that start with\n'
                                f'{block.uuid}:{source_destination_uuid}:{stream}:[index].',
                                type=DataType.TEXT,
                                variable_uuid='controller',
                            ),
                        ]
                    else:
                        data = pipeline.get_block_variable(
                            block_uuid=block.uuid,
                            variable_name=stream,
                            partition=self.pipeline_run.execution_partition,
                            index=index,
                            sample_count=sample_count or DATAFRAME_SAMPLE_COUNT,
                        )
                        if data:
                            columns = data.get('columns')
                            return [
                                dict(
                                    sample_data=dict(
                                        columns=columns,
                                        rows=data.get('rows'),
                                    ),
                                    shape=[None, len(columns)],
                                    type=DataType.TABLE,
                                    variable_uuid=stream,
                                ),
                            ]
            elif controller and not child:
                return [
                    dict(
                        text_data='This block run controls all the child blocks '
                        f'starting with {block.uuid}.\n'
                        'To view the output of this block, click on the child block runs that '
                        f'start with\n{block.uuid}:[source|destination]:[stream].',
                        type=DataType.TEXT,
                        variable_uuid='controller',
                    ),
                ]
            elif self.metrics.get('original'):
                return [
                    dict(
                        text_data='This block run is the last one in the set of block runs '
                        f'starting with {block.uuid}.\n'
                        'To view the output of this block, click on the child block runs that '
                        f'start with\n{block.uuid}:[source|destination]:[stream].',
                        type=DataType.TEXT,
                        variable_uuid='original',
                    ),
                ]

        # The block_run’s block_uuid for replicated blocks will be in this format:
        # [block_uuid]:[replicated_block_uuid]
        # We need to use the original block_uuid to get the proper output.

        # Block runs for dynamic child blocks will have the following block UUID:
        # [block.uuid]:[index]
        # Don’t use the original UUID even if the block is a replica because it will get rid of
        # the dynamic child block index.
        if block.replicated_block and not is_dynamic_block_child(block):
            block_uuid = block.uuid

        return block.get_outputs(
            execution_partition=self.pipeline_run.execution_partition,
            sample_count=sample_count,
            block_uuid=block_uuid,
        )


class EventMatcher(BaseModel):
    class EventType(str, enum.Enum):
        AWS_EVENT = 'aws_event'

    event_type = Column(Enum(EventType), default=EventType.AWS_EVENT)
    name = Column(String(255))
    pattern = Column(JSON)

    pipeline_schedules = relationship(
        'PipelineSchedule',
        secondary=pipeline_schedule_event_matcher_association_table,
        back_populates='event_matchers',
    )

    def __repr__(self):
        return f'EventMatcher(id={self.id}, name={self.name}, pattern={self.pattern})'

    @classmethod
    def active_event_matchers(self) -> List['EventMatcher']:
        return self.query.filter(
            EventMatcher.pipeline_schedules.any(
                PipelineSchedule.status == ScheduleStatus.ACTIVE
            )
        ).all()

    @classmethod
    def upsert_batch(self, event_matchers_payload):
        keys_to_ignore = [
            'created_at',
            'id',
            'updated_at',
        ]

        new_arr = []
        existing_arr = []

        pipeline_schedule_ids = []
        for payload in event_matchers_payload:
            pipeline_schedule_ids += payload.get('pipeline_schedule_ids', [])
            if payload.get('id'):
                existing_arr.append(payload)
            else:
                new_arr.append(payload)

        pipeline_schedules_by_id = index_by(
            lambda x: x.id,
            PipelineSchedule.query.filter(
                PipelineSchedule.id.in_(pipeline_schedule_ids),
            ).all(),
        )

        event_matchers_and_pipeline_schedule_ids = []
        event_matchers_by_id = index_by(
            lambda x: x.id,
            self.query.filter(
                self.id.in_([p['id'] for p in existing_arr]),
            ).all(),
        )
        for payload in existing_arr:
            ids = payload.pop('pipeline_schedule_ids', None)
            event_matcher = event_matchers_by_id[payload['id']]
            event_matcher.update(**ignore_keys(payload, keys_to_ignore))
            event_matchers_and_pipeline_schedule_ids.append((event_matcher, ids))

        for payload in new_arr:
            ids = payload.pop('pipeline_schedule_ids', None)
            event_matcher = self.create(**ignore_keys(payload, keys_to_ignore))
            event_matchers_and_pipeline_schedule_ids.append((event_matcher, ids))

        for event_matcher, ids in event_matchers_and_pipeline_schedule_ids:
            if ids is not None:
                ps = [pipeline_schedules_by_id[i] for i in [int(i) for i in ids]]
                event_matcher.update(pipeline_schedules=ps)

            if event_matcher.event_type == EventMatcher.EventType.AWS_EVENT:
                from mage_ai.services.aws.events.events import update_event_rule_targets

                # For AWS event, update related AWS infra (add trigger to lambda function)
                update_event_rule_targets(event_matcher.name)

        return [t[0] for t in event_matchers_and_pipeline_schedule_ids]

    def active_pipeline_schedules(self) -> List[PipelineSchedule]:
        return [p for p in self.pipeline_schedules
                if p.status == ScheduleStatus.ACTIVE]

    def match(self, config: Dict) -> bool:
        def __match_dict(sub_pattern, sub_config):
            if type(sub_pattern) is not dict or type(sub_config) is not dict:
                return False
            for k in sub_pattern.keys():
                if k not in sub_config:
                    return False
                v = sub_pattern[k]
                if type(v) is list:
                    if sub_config[k] not in v:
                        return False
                elif not __match_dict(v, sub_config[k]):
                    return False
            return True
        return __match_dict(self.pattern, config)


class Backfill(BaseModel):
    class IntervalType(str, enum.Enum):
        SECOND = 'second'
        MINUTE = 'minute'
        HOUR = 'hour'
        DAY = 'day'
        WEEK = 'week'
        MONTH = 'month'
        YEAR = 'year'
        CUSTOM = 'custom'

    class Status(str, enum.Enum):
        INITIAL = 'initial'
        RUNNING = 'running'
        COMPLETED = 'completed'
        FAILED = 'failed'
        CANCELLED = 'cancelled'

    block_uuid = Column(String(255), default=None)
    completed_at = Column(DateTime(timezone=True), default=None)
    created_at = Column(DateTime(timezone=True), server_default=func.now())
    end_datetime = Column(DateTime(timezone=True), default=None)
    failed_at = Column(DateTime(timezone=True), default=None)
    interval_type = Column(Enum(IntervalType), default=None)
    interval_units = Column(Integer, default=None)
    metrics = Column(JSON)
    name = Column(String(255))
    pipeline_schedule = relationship(PipelineSchedule, back_populates='backfills')
    pipeline_schedule_id = Column(Integer, ForeignKey('pipeline_schedule.id'))
    pipeline_uuid = Column(String(255))
    start_datetime = Column(DateTime(timezone=True), default=None)
    started_at = Column(DateTime(timezone=True), default=None)
    status = Column(Enum(Status), default=None)
    updated_at = Column(DateTime(timezone=True), server_default=func.now(), onupdate=func.now())
    variables = Column(JSON, default=None)

    pipeline_runs = relationship('PipelineRun', back_populates='backfill')

    @classmethod
    @safe_db_query
    def filter(self, pipeline_schedule_ids: List = None):
        if pipeline_schedule_ids is not None:
            return Backfill.query.filter(
                Backfill.pipeline_schedule_id.in_(pipeline_schedule_ids),
            )
        return []<|MERGE_RESOLUTION|>--- conflicted
+++ resolved
@@ -907,10 +907,7 @@
                         uuids_to_check.append(upstream_block_uuid)
                     else:
                         uuids_to_check.append(upstream_block_uuid)
-<<<<<<< HEAD
-=======
-
->>>>>>> 2c9343ff
+
                 if allow_blocks_to_fail:
                     completed = all(uuid in finished_block_uuids
                                     for uuid in uuids_to_check)
