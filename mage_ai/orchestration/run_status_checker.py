--- conflicted
+++ resolved
@@ -34,17 +34,11 @@
     if pipeline_run is None:
         return False
 
-<<<<<<< HEAD
     if (
         pipeline_run.execution_date != execution_date
         and pipeline_run.pipeline_schedule.schedule_interval
         != PipelineSchedule.ScheduleInterval.ONCE
     ):
-=======
-    if pipeline_run.execution_date != execution_date and \
-        pipeline_run.pipeline_schedule.schedule_interval != \
-            ScheduleInterval.ONCE:
->>>>>>> d648fe53
         return False
 
     pipeline_run.refresh()
