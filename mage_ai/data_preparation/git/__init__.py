--- conflicted
+++ resolved
@@ -173,11 +173,7 @@
     def status(self) -> str:
         return self.repo.git.status()
 
-<<<<<<< HEAD
     def commit(self, message, files: List[str] = None) -> None:
-=======
-    def commit(self, message, files: List[str] = None):
->>>>>>> 96747d4c
         if self.repo.index.diff(None) or self.repo.untracked_files:
             if files:
                 for file in files:
