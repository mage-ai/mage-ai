<<<<<<< HEAD
import importlib
import inspect
import os
import traceback
from datetime import datetime
from typing import Any, Dict, List, Optional, Tuple, Union
=======
import inspect
import traceback
from typing import Any, Dict
from warnings import warn
>>>>>>> 052227ce

import dask.dataframe as dd
import numpy as np
import pandas as pd
import polars as pl
import simplejson
import yaml
<<<<<<< HEAD
from pandas import DataFrame
from sklearn.utils import estimator_html_repr

from mage_ai.data_cleaner.shared.utils import is_geo_dataframe, is_spark_dataframe
from mage_ai.data_preparation.models.project import Project
from mage_ai.data_preparation.models.project.constants import FeatureUUID
from mage_ai.data_preparation.models.variables.constants import VariableType
from mage_ai.shared.complex import is_model_sklearn, is_model_xgboost
from mage_ai.shared.hash import unflatten_dict
from mage_ai.shared.outputs import load_custom_object, save_custom_object
from mage_ai.shared.parsers import (
    convert_matrix_to_dataframe,
    encode_complex,
    object_to_dict,
    object_to_uuid,
)
=======

from mage_ai.settings.platform.constants import user_project_platform_activated
from mage_ai.shared.parsers import encode_complex
>>>>>>> 052227ce

MAX_PARTITION_BYTE_SIZE = 100 * 1024 * 1024
JSON_SERIALIZABLE_COLUMN_TYPES = {
    dict.__name__,
    list.__name__,
}
STRING_SERIALIZABLE_COLUMN_TYPES = {
    'ObjectId',
}

AMBIGUOUS_COLUMN_TYPES = {
    'mixed-integer',
    'complex',
    'unknown-array',
}

CAST_TYPE_COLUMN_TYPES = {
    'Int64',
    'int64',
    'float64',
}

POLARS_CAST_TYPE_COLUMN_TYPES = {
    'Float64': pl.Float64,
    'Int64': pl.Int64,
}


def serialize_columns(row: pd.Series, column_types: Dict) -> pd.Series:
    for column, column_type in column_types.items():
        if column_type in JSON_SERIALIZABLE_COLUMN_TYPES:
            val = row[column]
            if val is not None:
                row[column] = simplejson.dumps(
                    val,
                    default=encode_complex,
                    ignore_nan=True,
                    use_decimal=True,
                )
        elif column_type in STRING_SERIALIZABLE_COLUMN_TYPES:
            val = row[column]
            if val is not None:
                row[column] = str(val)

    return row


def cast_column_types(df: pd.DataFrame, column_types: Dict):
    for column, column_type in column_types.items():
        if column_type in CAST_TYPE_COLUMN_TYPES:
            try:
                df[column] = df[column].astype(column_type)
            except Exception:
                traceback.print_exc()
    return df


def cast_column_types_polars(df: pl.DataFrame, column_types: Dict):
    for column, column_type in column_types.items():
        if column_type in POLARS_CAST_TYPE_COLUMN_TYPES:
            try:
                df = df.cast({column: POLARS_CAST_TYPE_COLUMN_TYPES.get(column_type)})
            except Exception:
                traceback.print_exc()
    return df


def deserialize_columns(row: pd.Series, column_types: Dict) -> pd.Series:
    for column, column_type in column_types.items():
        if column_type not in JSON_SERIALIZABLE_COLUMN_TYPES:
            continue

        val = row[column]
        if val is not None and isinstance(val, str):
            row[column] = simplejson.loads(val)
        elif (
            val is not None
            and isinstance(val, np.ndarray)
            and column_type == list.__name__
        ):
            row[column] = list(val)

    return row


def dask_from_pandas(df: pd.DataFrame) -> dd:
    ddf = dd.from_pandas(df, npartitions=1)
    npartitions = (
        1 + ddf.memory_usage(deep=True).sum().compute() // MAX_PARTITION_BYTE_SIZE
    )
    ddf = ddf.repartition(npartitions=npartitions)

    return ddf


def apply_transform(ddf: dd, apply_function) -> dd:
    res = ddf.apply(apply_function, axis=1, meta=ddf)
    return res.compute()


def apply_transform_pandas(df: pd.DataFrame, apply_function) -> pd.DataFrame:
    return df.apply(apply_function, axis=1)


def apply_transform_polars(df: pl.DataFrame, apply_function) -> pl.DataFrame:
    return df.apply(apply_function, axis=1)


def should_serialize_pandas(column_types: Dict) -> bool:
    if not column_types:
        return False
    for _, column_type in column_types.items():
        if (
            column_type in JSON_SERIALIZABLE_COLUMN_TYPES
            or column_type in STRING_SERIALIZABLE_COLUMN_TYPES
        ):
            return True
    return False


def should_deserialize_pandas(column_types: Dict) -> bool:
    if not column_types:
        return False
    for _, column_type in column_types.items():
        if column_type in JSON_SERIALIZABLE_COLUMN_TYPES:
            return True
    return False


def is_yaml_serializable(key: str, value: Any) -> bool:
    try:
        s = yaml.dump({key: value})
        yaml.safe_load(s)
        return True
    except Exception:
        return False


<<<<<<< HEAD
def is_basic_iterable(data: Any) -> bool:
    return isinstance(data, (list, set, tuple))


def infer_variable_type(
    data: Any,
    repo_path: Optional[str] = None,
    variable_type: Optional[Any] = None,
) -> Tuple[Optional[Any], Optional[bool]]:
    from scipy.sparse import csr_matrix

    basic_iterable = is_basic_iterable(data)
    variable_type_use = variable_type

    if isinstance(data, pl.DataFrame) or (
        basic_iterable
        and len(data) >= 1
        and all(isinstance(d, pl.DataFrame) for d in data)
    ):
        if Project(repo_path=repo_path).is_feature_enabled(FeatureUUID.POLARS):
            variable_type_use = VariableType.POLARS_DATAFRAME
    if isinstance(data, pd.DataFrame):
        variable_type_use = VariableType.DATAFRAME
    elif is_spark_dataframe(data):
        variable_type_use = VariableType.SPARK_DATAFRAME
    elif is_geo_dataframe(data):
        variable_type_use = VariableType.GEO_DATAFRAME
    elif isinstance(data, csr_matrix) or (
        basic_iterable
        and len(data) >= 1
        and all(isinstance(d, csr_matrix) for d in data)
    ):
        variable_type_use = VariableType.MATRIX_SPARSE
    elif isinstance(data, pd.Series) or (
        basic_iterable
        and len(data) >= 1
        and all(isinstance(d, pd.Series) for d in data)
    ):
        variable_type_use = VariableType.SERIES_PANDAS
    elif is_model_sklearn(data) or (
        basic_iterable and len(data) >= 1 and all(is_model_sklearn(d) for d in data)
    ):
        variable_type_use = VariableType.MODEL_SKLEARN
    elif is_model_xgboost(data) or (
        basic_iterable and len(data) >= 1 and all(is_model_xgboost(d) for d in data)
    ):
        variable_type_use = VariableType.MODEL_XGBOOST
    elif is_list_complex(data) or (
        basic_iterable
        and len(data) >= 1
        and len(data) <= 100  # If there are over 100 complex items in this list, we won’t handle.
        and all(is_list_complex(d) for d in data)
    ):
        variable_type_use = VariableType.LIST_COMPLEX
    elif is_dictionary_complex(data) or (
        basic_iterable
        and len(data) >= 1
        and all(is_dictionary_complex(d) for d in data)
    ):
        variable_type_use = VariableType.DICTIONARY_COMPLEX
    elif is_custom_object(data) or (
        basic_iterable and len(data) >= 1 and all(is_custom_object(d) for d in data)
    ):
        variable_type_use = VariableType.CUSTOM_OBJECT
    elif basic_iterable:
        variable_type_use = VariableType.ITERABLE

    return variable_type_use, basic_iterable


def is_dictionary_complex(data: Any) -> bool:
    return isinstance(data, dict) and any(
        is_user_defined_complex(v) for v in data.values()
    )


def is_list_complex(data: Any) -> bool:
    return isinstance(data, (list, set, tuple)) and any(
        is_user_defined_complex(v) for v in data
    )


def is_primitive(value: Any) -> bool:
    built_in_types = (int, float, str, bool)
    return isinstance(value, built_in_types)


def is_user_defined_complex(value: Any) -> bool:
    if is_primitive(value):
        return False

    # Consider only user-defined or less common complex types
    built_in_types = (list, dict, tuple, set, type(None))

    return not isinstance(value, built_in_types)


def serialize_complex(
    data: Any,
    column_types: Optional[Dict] = None,
    combine_values_and_column_types: Optional[bool] = False,
    path: Optional[List[str]] = None,
    save_path: Optional[str] = None,
) -> Tuple[Any, Dict]:
    if column_types is None:
        column_types = {}
    if path is None:
        path = []

    def update_column_types(
        value: Any,
        key_path: str,
        full_save_path: Optional[str] = None,
        serialized_value: Optional[
            Union[bool, int, float, str, List, Dict, DataFrame]
        ] = None,
        variable_type: Optional[VariableType] = None,
        combine_values_and_column_types=combine_values_and_column_types,
    ):
        """
        Updates column_types dictionary based on the value's type and structure.
        Optionally includes the serialized value if combine_values_and_column_types is True.
        """
        type_info = None

        if variable_type in [
            VariableType.CUSTOM_OBJECT,
            VariableType.MODEL_SKLEARN,
            VariableType.MODEL_XGBOOST,
        ]:
            type_info = object_to_dict(value, variable_type=variable_type)
            if full_save_path:
                type_info['path'] = full_save_path
        else:
            type_info = object_to_dict(value, variable_type=variable_type)

        if combine_values_and_column_types:
            type_info['value'] = serialized_value

        column_types[key_path] = type_info

    def serialize(
        value: Any,
        current_path: List[str] = [],
        combine_values_and_column_types=combine_values_and_column_types,
        save_path=save_path,
    ) -> Any:
        """Recursively serializes data while updating column types accordingly."""
        serialized_value = None

        full_save_path = os.path.join(save_path, *current_path) if save_path else None
        key_path = '.'.join(current_path)
        variable_type, _ = infer_variable_type(value)

        if isinstance(value, dict):
            serialized_value = {
                k: serialize(v, current_path + [k]) for k, v in value.items()
            }
        elif is_basic_iterable(value):
            value_iter = list(value) if isinstance(value, set) else value
            serialized_value = [
                serialize(
                    v,
                    current_path + [str(i)],
                )
                for i, v in enumerate(value_iter)
            ]
        else:
            if variable_type in [
                VariableType.CUSTOM_OBJECT,
                VariableType.MODEL_SKLEARN,
                VariableType.MODEL_XGBOOST,
            ]:
                if full_save_path:
                    os.makedirs(os.path.dirname(full_save_path), exist_ok=True)
                    _, full_save_path = save_custom_object(
                        value, full_save_path, variable_type
                    )

            serialized_value, _ = prepare_data_for_output(value)

        if current_path:
            update_column_types(
                value,
                key_path,
                variable_type=variable_type,
                full_save_path=full_save_path,
                serialized_value=serialized_value,
            )

        return serialized_value

    # Start the serialization process from the root.
    serialized_data = serialize(data, path)

    return serialized_data, column_types


def deserialize_custom_complex_objects(
    value: Any,
    path: str,
    variable_type: VariableType,
):
    data = load_custom_object(os.path.dirname(path), variable_type)
    if data is not None:
        return data
    return value


def construct_value(type_info: Dict[str, Union[str, Optional[str]]], value: Any) -> Any:
    """
    Constructs a Python object from value based on type information.
    """
    type_name = type_info['name']

    if 'path' in type_info and 'variable_type' in type_info:
        return deserialize_custom_complex_objects(
            value,
            str(type_info['path']),
            VariableType(type_info['variable_type']),
        )

    if 'Timestamp' == type_name:
        return pd.Timestamp(value)
    elif 'datetime' == type_name:
        return datetime.fromisoformat(value)
    elif 'ndarray' == type_name:
        return np.array(value)
    elif 'DataFrame' == type_name:
        return pd.DataFrame(value)
    elif 'Series' == type_name:
        return pd.Series(value)
    elif 'tuple' == type_name:
        return tuple(value)
    elif 'set' == type_name:
        return set(value)
    elif 'int' == type_name:
        return int(value)
    elif 'float' == type_name:
        return float(value)
    elif 'str' == type_name:
        return str(value)
    elif 'bool' == type_name:
        return bool(value)
    else:
        # For simplicity, assuming direct values don't need complex deserialization
        module_name = type_info['module']
        class_name = type_info['name']
        module = importlib.import_module(str(module_name))
        class_ = getattr(module, str(class_name))
        return class_(value)

    return value


def deserialize_element(value: Any, path: str, column_types: Dict[str, Dict]):
    """
    Recursively deserializes a nested structure based on its column type definition.
    """
    if path in column_types:
        type_info = column_types[path]

        # Handle complex nested structures
        if type_info['name'] in ['list', 'tuple', 'set']:
            # Recursively construct elements of the list, tuple, or set
            constructed_elements = [
                deserialize_element(
                    v,
                    f'{path}.{i}',
                    column_types,
                )
                for i, v in enumerate(value)
            ]

            if type_info['name'] == 'tuple':
                return tuple(constructed_elements)
            elif type_info['name'] == 'set':
                return set(constructed_elements)

            # list
            return constructed_elements

        return construct_value(type_info, value)

    # Default case for values without specific type info (assumed to be simple types)
    return value


def unflatten_and_deserialize(
    flattened_data: Dict, column_types: Dict[str, Dict]
) -> Dict:
    staging_data = {}

    for key, value in flattened_data.items():
        deserialized_value = deserialize_element(value, key, column_types)
        staging_data[key] = deserialized_value

    return unflatten_dict(staging_data)


def deserialize_complex(
    data: Any, column_types: Dict[str, Dict], unflatten: bool = False
) -> Dict:
    """
    Deserialize serialized data (from JSON) back to its original structure and types.
    """
    if unflatten and isinstance(data, dict):
        return unflatten_and_deserialize(data, column_types)

    if isinstance(data, dict):
        return {
            key: deserialize_element(value, key, column_types)
            for key, value in data.items()
        }
    elif isinstance(data, list):
        # Assuming top-level list doesn't have a path, use an empty string as a placeholder path
        return [
            deserialize_element(
                item,
                str(index),
                column_types,
            )
            for index, item in enumerate(data)
        ]
    else:
        # Top-level simple types
        return deserialize_element(data, '', column_types)


def is_custom_object(obj: Any) -> bool:
    if not is_user_defined_complex(obj):
        return False

    for base_class in inspect.getmro(obj.__class__):
        if base_class.__module__ not in ('__builtin__', 'builtins'):
            return True
    return False


def prepare_data_for_output(
    data: Any,
    single_item_only: bool = False,
) -> Tuple[
    Union[DataFrame, Dict, str, List[Union[DataFrame, Dict, str]]],
    Optional[VariableType],
]:
    variable_type, basic_iterable = infer_variable_type(data)

    if single_item_only and basic_iterable and len(data) >= 1:
        data = data[0]

    if VariableType.SERIES_PANDAS == variable_type:
        if basic_iterable:
            data = DataFrame(data).T
        else:
            data = data.to_frame()
    elif VariableType.MATRIX_SPARSE == variable_type:
        if basic_iterable:
            data = convert_matrix_to_dataframe(data[0])
        else:
            data = convert_matrix_to_dataframe(data)
    elif VariableType.MODEL_SKLEARN == variable_type:
        if basic_iterable:
            data = [estimator_html_repr(d) for d in data]
        else:
            data = estimator_html_repr(data)
    elif VariableType.MODEL_XGBOOST == variable_type:
        if basic_iterable:
            data = [object_to_uuid(d) for d in data]
        else:
            data = object_to_uuid(data)
    elif VariableType.CUSTOM_OBJECT == variable_type:
        if basic_iterable:
            data = [object_to_uuid(d) for d in data]
        else:
            data = object_to_uuid(data)
    elif VariableType.DICTIONARY_COMPLEX == variable_type:
        if basic_iterable:
            data = [serialize_complex(d)[0] for d in data]
        else:
            data = serialize_complex(data)[0]
    elif VariableType.LIST_COMPLEX == variable_type:
        if basic_iterable:
            data = [serialize_complex(d)[0] for d in data]
        else:
            data = serialize_complex(data)[0]
    else:
        variable_type = None

    return data, variable_type
=======
def warn_for_repo_path(repo_path: str) -> None:
    """
    Warn if repo_path is not provided when using project platform and user
    authentication is enabled.
    """
    if repo_path is None and user_project_platform_activated():
        try:
            func_name = inspect.stack()[1][3]
            message = f'repo_path argument in {func_name} must be provided.'
        except Exception:
            message = 'repo_path argument must be provided.'
        warn(
            f'{message} Some functionalities may not work as expected',
            SyntaxWarning,
            stacklevel=2,
        )
>>>>>>> 052227ce
<|MERGE_RESOLUTION|>--- conflicted
+++ resolved
@@ -1,16 +1,15 @@
-<<<<<<< HEAD
 import importlib
 import inspect
 import os
 import traceback
 from datetime import datetime
 from typing import Any, Dict, List, Optional, Tuple, Union
-=======
+
 import inspect
 import traceback
 from typing import Any, Dict
 from warnings import warn
->>>>>>> 052227ce
+
 
 import dask.dataframe as dd
 import numpy as np
@@ -18,7 +17,7 @@
 import polars as pl
 import simplejson
 import yaml
-<<<<<<< HEAD
+
 from pandas import DataFrame
 from sklearn.utils import estimator_html_repr
 
@@ -35,11 +34,8 @@
     object_to_dict,
     object_to_uuid,
 )
-=======
-
 from mage_ai.settings.platform.constants import user_project_platform_activated
 from mage_ai.shared.parsers import encode_complex
->>>>>>> 052227ce
 
 MAX_PARTITION_BYTE_SIZE = 100 * 1024 * 1024
 JSON_SERIALIZABLE_COLUMN_TYPES = {
@@ -178,7 +174,6 @@
         return False
 
 
-<<<<<<< HEAD
 def is_basic_iterable(data: Any) -> bool:
     return isinstance(data, (list, set, tuple))
 
@@ -569,7 +564,7 @@
         variable_type = None
 
     return data, variable_type
-=======
+
 def warn_for_repo_path(repo_path: str) -> None:
     """
     Warn if repo_path is not provided when using project platform and user
@@ -585,5 +580,4 @@
             f'{message} Some functionalities may not work as expected',
             SyntaxWarning,
             stacklevel=2,
-        )
->>>>>>> 052227ce
+        )