--- conflicted
+++ resolved
@@ -14,8 +14,5 @@
     LOCAL_TIMEZONE = 'display_local_timezone'
     NOTEBOOK_BLOCK_OUTPUT_SPLIT_VIEW = 'notebook_block_output_split_view'
     OPERATION_HISTORY = 'operation_history'
-<<<<<<< HEAD
     POLARS = 'polars'
-=======
-    PROJECT_PLATFORM_USER_PROJECTS = 'project_platform_user_projects'
->>>>>>> 052227ce
+    PROJECT_PLATFORM_USER_PROJECTS = 'project_platform_user_projects'