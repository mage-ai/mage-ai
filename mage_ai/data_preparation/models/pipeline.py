import asyncio
import copy
import json
import os
import shutil
import tempfile
import zipfile
from datetime import datetime, timezone
from io import BytesIO
from typing import Any, Callable, Dict, List, Optional, Tuple, Union

import aiofiles
import pytz
import yaml
from jinja2 import Template

from mage_ai.authentication.permissions.constants import EntityName
from mage_ai.cache.block import BlockCache
from mage_ai.cache.pipeline import PipelineCache
from mage_ai.data.constants import InputDataType
from mage_ai.data.tabular.models import BatchSettings
from mage_ai.data_preparation.models.block import Block, run_blocks, run_blocks_sync
from mage_ai.data_preparation.models.block.block_factory import BlockFactory
from mage_ai.data_preparation.models.block.data_integration.utils import (
    convert_outputs_to_data,
)
from mage_ai.data_preparation.models.block.dynamic.utils import (
    is_dynamic_block,
    is_dynamic_block_child,
)
from mage_ai.data_preparation.models.block.errors import HasDownstreamDependencies
from mage_ai.data_preparation.models.block.settings.variables.models import (
    ChunkKeyTypeUnion,
)
from mage_ai.data_preparation.models.constants import (
    DATA_INTEGRATION_CATALOG_FILE,
    PIPELINE_CONFIG_FILE,
    PIPELINE_MAX_FILE_SIZE,
    PIPELINES_FOLDER,
    BlockLanguage,
    BlockType,
    ExecutorType,
    PipelineType,
)
from mage_ai.data_preparation.models.errors import (
    FileWriteError,
    InvalidPipelineZipError,
    PipelineZipTooLargeError,
    SerializationError,
)
from mage_ai.data_preparation.models.file import File
from mage_ai.data_preparation.models.pipelines.models import PipelineSettings
from mage_ai.data_preparation.models.project import Project
from mage_ai.data_preparation.models.project.constants import FeatureUUID
from mage_ai.data_preparation.models.utils import (
    is_yaml_serializable,
    warn_for_repo_path,
)
from mage_ai.data_preparation.models.variable import Variable
from mage_ai.data_preparation.repo_manager import (
    RepoConfig,
    get_project_uuid,
    get_repo_config,
)
from mage_ai.data_preparation.shared.secrets import (
    delete_secrets_dir,
    rename_pipeline_secrets_dir,
)
from mage_ai.data_preparation.shared.utils import get_template_vars
from mage_ai.data_preparation.templates.utils import copy_template_directory
from mage_ai.data_preparation.variable_manager import VariableManager
from mage_ai.orchestration.constants import Entity
from mage_ai.orchestration.notification.config import NotificationConfig
from mage_ai.orchestration.notification.sender import NotificationSender
from mage_ai.settings.platform import build_repo_path_for_all_projects
from mage_ai.settings.platform.constants import project_platform_activated
from mage_ai.settings.repo import get_repo_path
from mage_ai.shared.array import find
from mage_ai.shared.hash import extract, ignore_keys, index_by, merge_dict
from mage_ai.shared.io import safe_write, safe_write_async
from mage_ai.shared.path_fixer import remove_base_repo_path
from mage_ai.shared.strings import format_enum
from mage_ai.shared.utils import clean_name

CYCLE_DETECTION_ERR_MESSAGE = 'A cycle was detected in this pipeline'


class Pipeline:
    def __init__(
        self,
        uuid,
        repo_path: str = None,
        config=None,
        repo_config=None,
        catalog=None,
        context_data: Dict = None,
        use_repo_path: bool = False,
        description: str = None,
        tags: List[str] = None,
    ):
        self.block_configs = []
        self.blocks_by_uuid = {}
        # Can only be set True when run_pipeline_in_one_process is True
        self.cache_block_output_in_memory = False
        self.concurrency_config = dict()
        self.created_at = None
        self.data_integration = None
        self.description = description
        self.executor_config = dict()
        self.executor_type = None
        self._rendered_executor_type = None  # Render template variables
        self.extensions = {}
        self.name = None
        self.notification_config = dict()

        # For multi project
        warn_for_repo_path(repo_path)
        self.context_data = context_data
        if self.context_data is None:
            self.context_data = dict()
        self._project = None

        self.repo_path = repo_path or get_repo_path()
        self.retry_config = {}
        self.run_pipeline_in_one_process = False
        self.schedules = []
        self.settings = {}
        self.tags = tags or []
        self.type = PipelineType.PYTHON
        self.use_repo_path = use_repo_path
        self.uuid = uuid
        self.widget_configs = []
        self._executor_count = 1  # Used by streaming pipeline to launch multiple executors

        if repo_config is None:
            self.repo_config = get_repo_config(repo_path=self.repo_path)
        elif type(repo_config) is dict:
            self.repo_config = RepoConfig.from_dict(repo_config)
        else:
            self.repo_config = repo_config

        self.variable_manager = VariableManager.get_manager(
            self.repo_path,
            self.remote_variables_dir or self.variables_dir,
        )

        # Used for showing the operation history. For example: recently viewed pipelines.
        self.history = []

        # Path of the pipeline metadata.yaml file
        self._config_path = None
        if config is None:
            self.load_config_from_yaml()
        else:
            self.load_config(config, catalog=catalog)

    @classmethod
<<<<<<< HEAD
    def build_config_path(self, uuid: str, repo_path: str, use_repo_path: bool = False) -> str:
=======
    def build_config_path(
        self,
        uuid: str,
        repo_path: str,
        context_data: Dict = None,
        use_repo_path: bool = False,
    ) -> str:
>>>>>>> 4831c949
        if project_platform_activated() and not use_repo_path:
            from mage_ai.settings.platform.utils import get_pipeline_config_path

            config_path, _repo_path = get_pipeline_config_path(
                uuid,
                context_data=context_data,
                repo_path=repo_path,
            )
            if config_path:
                return config_path

        return os.path.join(
            repo_path,
            PIPELINES_FOLDER,
            uuid,
            PIPELINE_CONFIG_FILE,
        )

    @property
    def config_path(self):
<<<<<<< HEAD
        return self.build_config_path(self.uuid, self.repo_path, use_repo_path=self.use_repo_path)
=======
        if not self._config_path:
            self._config_path = self.build_config_path(
                self.uuid,
                self.repo_path,
                context_data=self.context_data,
                use_repo_path=self.use_repo_path,
            )
        return self._config_path
>>>>>>> 4831c949

    @property
    def catalog_config_path(self):
        if project_platform_activated() and not self.use_repo_path:
            from mage_ai.settings.platform.utils import get_pipeline_config_path

            config_path, _repo_path = get_pipeline_config_path(
                self.uuid,
                context_data=self.context_data,
                repo_path=self.repo_path,
            )
            if config_path:
                return os.path.join(os.path.dirname(config_path), DATA_INTEGRATION_CATALOG_FILE)

        return os.path.join(
            self.repo_path,
            PIPELINES_FOLDER,
            self.uuid,
            DATA_INTEGRATION_CATALOG_FILE,
        )

    @property
    def updated_at(self):
        if os.path.exists(self.config_path):
            return datetime.fromtimestamp(os.path.getmtime(self.config_path), tz=timezone.utc)

    @property
    def dir_path(self):
        return os.path.join(self.repo_path, PIPELINES_FOLDER, self.uuid)

    @property
    def executor_count(self):
        if self.type == PipelineType.STREAMING:
            return self._executor_count
        return 1

    @property
    def variables_dir(self):
        return self.repo_config.variables_dir

    @property
    def pipeline_variables_dir(self):
        return os.path.join(
            self.variables_dir,
            PIPELINES_FOLDER,
            self.uuid,
        )

    @property
    def project(self):
        if self._project is not None:
            return self._project

        from mage_ai.data_preparation.models.project import Project

        self._project = Project(context_data=self.context_data, repo_config=self.repo_config)
        return self._project

    @property
    def remote_variables_dir(self):
        remote_variables_dir = self.repo_config.remote_variables_dir
        if remote_variables_dir == 's3://bucket/path_prefix':
            # Filter out default value
            return None
        return remote_variables_dir

    @property
    def version(self):
        return 1

    @property
    def version_name(self):
        return f'v{self.version}'

    @property
    def all_block_configs(self) -> List[Dict]:
        return (
            self.block_configs
            + self.conditional_configs
            + self.callback_configs
            + self.widget_configs
        )

    @classmethod
    def create(
        self,
        name: str,
        repo_path: str = None,
        description: str = None,
        pipeline_type: PipelineType = PipelineType.PYTHON,
        tags: List[str] = None,
    ):
        """
        1. Create a new folder for pipeline
        2. Create a new yaml file to store pipeline config
        3. Create other files: requirements.txt, __init__.py
        """
        warn_for_repo_path(repo_path)

        uuid = clean_name(name)
        pipeline_path = os.path.join(repo_path, PIPELINES_FOLDER, uuid)
        if os.path.exists(pipeline_path):
            raise Exception(f'Pipeline {name} already exists.')
        # Copy pipeline files from template folder
        copy_template_directory('pipeline', pipeline_path)
        # Update metadata.yaml with pipeline config
        with open(os.path.join(pipeline_path, PIPELINE_CONFIG_FILE), 'w') as fp:
            yaml.dump(
                dict(
                    created_at=str(datetime.now(tz=pytz.UTC)),
                    description=description,
                    name=name,
                    tags=tags or [],
                    uuid=uuid,
                    type=format_enum(pipeline_type or PipelineType.PYTHON),
                ),
                fp,
            )

        pipeline = Pipeline(
            uuid,
            description=description,
            repo_path=repo_path,
            tags=tags or [],
        )

        return pipeline

    @classmethod
    def import_from_zip(self, zip_content: str, overwrite: bool = False) -> Tuple[File, Dict]:
        with tempfile.TemporaryDirectory() as tmp_dir:
            zip_data = BytesIO(zip_content)
            with zipfile.ZipFile(zip_data, 'r') as zipf:
                zip_size = sum(e.file_size for e in zipf.infolist())  # calc zip size in bytes
                if zip_size / 1000 > PIPELINE_MAX_FILE_SIZE:  # prevention against zip-bombs
                    raise PipelineZipTooLargeError(
                        f'Pipeline zip exceeds size limit {PIPELINE_MAX_FILE_SIZE / 1000}Kb'
                    )

                # Ignore `__MACOSX` for zips created on macOS systems
                zip_contents = [
                    path for path in zipf.namelist() if not path.startswith('__MACOSX')
                ]
                # Verify if zip contents are part of a root folder
                prefix = os.path.commonpath(zip_contents)

                zipf.extractall(tmp_dir)
                if prefix:
                    inner_path = os.path.join(tmp_dir, prefix)
                    all_files = os.listdir(inner_path)
                    for file in all_files:  # move each file except the folder itself
                        source_path = os.path.join(inner_path, file)
                        destination_path = os.path.join(tmp_dir, file)
                        os.rename(source_path, destination_path)
                    os.removedirs(inner_path)  # remove root folder

            pipeline_files, pipeline_config = self.__update_pipeline_yaml(
                tmp_dir,
                overwrite=overwrite,
            )
            new_pipeline_uuid = pipeline_config['uuid']

            # write all files in bulk
            for source, destination in pipeline_files:
                try:
                    dir_path, file_name = os.path.split(destination)
                    with open(source, 'r') as src:
                        File.create(file_name, dir_path, src.read(), overwrite=overwrite)
                except Exception:
                    raise FileWriteError(f'Failed to write pipeline file to {destination}.')

            # return the pipeline configuration file
            config_destination_path = pipeline_files[0][
                1
            ]  # First item is the pipeline config path
            ret_file = File.from_path(config_destination_path)
            ret_file.filename = new_pipeline_uuid

            return ret_file, pipeline_config

    @classmethod
    async def duplicate(
        cls,
        source_pipeline: 'Pipeline',
        duplicate_pipeline_name: str = None,
    ):
        duplicate_pipeline_uuid = duplicate_pipeline_name
        pipeline_uuids = cls.get_all_pipelines(source_pipeline.repo_path)
        pipeline_count = len(pipeline_uuids)
        cleaned_source_pipeline_name = clean_name(source_pipeline.name)
        if duplicate_pipeline_uuid is None:
            duplicate_pipeline_uuid = f'{cleaned_source_pipeline_name}_copy'

        identifier = pipeline_count
        while duplicate_pipeline_uuid in pipeline_uuids:
            identifier += 1
            duplicate_pipeline_uuid = f'{cleaned_source_pipeline_name}_copy_{identifier}'

        duplicate_pipeline = cls.create(
            duplicate_pipeline_uuid,
            pipeline_type=source_pipeline.type,
            repo_path=source_pipeline.repo_path,
        )

        if (
            source_pipeline.type == PipelineType.INTEGRATION
            and source_pipeline.data_integration is not None
        ):
            with open(duplicate_pipeline.catalog_config_path, 'w') as fp:
                json.dump(source_pipeline.data_integration, fp)

        duplicate_pipeline_dict = source_pipeline.to_dict(exclude_data_integration=True)
        duplicate_pipeline_dict['uuid'] = duplicate_pipeline_uuid
        duplicate_pipeline_dict['name'] = duplicate_pipeline_uuid
        safe_write(
            duplicate_pipeline.config_path,
            yaml.dump(duplicate_pipeline_dict),
        )

        tags = duplicate_pipeline_dict.get('tags')
        blocks = duplicate_pipeline_dict.get('blocks')
        if tags:
            from mage_ai.cache.tag import TagCache

            tag_cache = await TagCache.initialize_cache()
            for tag_uuid in tags:
                tag_cache.add_pipeline(tag_uuid, duplicate_pipeline)
        if blocks:
            from mage_ai.cache.block import BlockCache

            block_cache = await BlockCache.initialize_cache()
            for block in blocks:
                block_cache.add_pipeline(block, duplicate_pipeline, duplicate_pipeline.repo_path)

        return cls.get(
            duplicate_pipeline_uuid,
            repo_path=duplicate_pipeline.repo_path,
        )

    @classmethod
    def exists(self, uuid, repo_path: str = None):
        return os.path.exists(
            os.path.join(
                repo_path or get_repo_path(),
                PIPELINES_FOLDER,
                uuid,
            ),
        )

    @classmethod
    def get(
        cls,
        uuid,
        repo_path: str = None,
        check_if_exists: bool = False,
        all_projects: bool = False,
        context_data: Dict = None,
        use_repo_path: bool = False,
    ):
        warn_for_repo_path(repo_path)

        config_path, repo_path = cls._get_config_path(
            uuid,
            repo_path=repo_path,
            all_projects=all_projects,
            context_data=context_data,
            use_repo_path=use_repo_path,
        )

        if check_if_exists and (not config_path or not os.path.exists(config_path)):
            return None

        pipeline = cls(
            uuid,
            repo_path=repo_path,
            context_data=context_data,
            use_repo_path=use_repo_path,
        )
        if PipelineType.INTEGRATION == pipeline.type:
            from mage_ai.data_preparation.models.pipelines.integration_pipeline import (
                IntegrationPipeline,
            )

            pipeline = IntegrationPipeline(uuid, repo_path=repo_path, context_data=context_data)

        return pipeline

    @classmethod
    def get_config(
        self,
        uuid,
        repo_path: str = None,
        all_projects: bool = False,
        use_repo_path: bool = False,
    ):
        config_path, _ = self._get_config_path(
            uuid,
            repo_path=repo_path,
            all_projects=all_projects,
            use_repo_path=use_repo_path,
        )

        metadata_path = os.path.join(config_path, PIPELINE_CONFIG_FILE)

        if not os.path.exists(metadata_path):
            return None

        with open(metadata_path) as fp:
            config = yaml.full_load(fp) or {}
        return config

    @classmethod
    def _get_config_path(
        self,
        uuid,
        repo_path: str = None,
        all_projects: bool = False,
        context_data: Dict = None,
        use_repo_path: bool = False,
    ) -> Tuple[str, str]:
        if all_projects and not use_repo_path and project_platform_activated():
            from mage_ai.settings.platform.utils import get_pipeline_config_path

            config_path, repo_path = get_pipeline_config_path(
                uuid,
                context_data=context_data,
                repo_path=repo_path,
            )
        else:
            repo_path = repo_path or get_repo_path()
            config_path = os.path.join(
                repo_path,
                PIPELINES_FOLDER,
                uuid,
            )
        return config_path, repo_path

    @classmethod
    async def load_metadata(
        self,
        uuid: str,
        repo_path: str = None,
        raise_exception: bool = True,
    ) -> Dict:
        """Load pipeline metadata dictionary.

        Args:
            uuid (str): Pipeline uuid.
            repo_path (str, optional): The project path.
            raise_exception (bool, optional): Whether to raise Exception.
                If raise_exception = False, return None as the config when exception happens.
        """
        include_repo_path = repo_path is not None
        repo_path = repo_path or get_repo_path()
        config_path = os.path.join(
            repo_path,
            PIPELINES_FOLDER,
            uuid,
            PIPELINE_CONFIG_FILE,
        )

        try:
            if not os.path.exists(config_path):
                raise Exception(f'Pipeline {uuid} does not exist.')

            config = None
            async with aiofiles.open(config_path, mode='r') as f:
                config = yaml.safe_load(await f.read()) or {}
        except Exception as e:
            if raise_exception:
                raise e
            config = None

        if include_repo_path and config:
            config['repo_path'] = repo_path

        return config

    @classmethod
    async def get_async(
        self,
        uuid,
        repo_path: str = None,
        all_projects: bool = False,
        context_data: Dict = None,
        use_repo_path: bool = False,
    ):
        warn_for_repo_path(repo_path)

        if all_projects and not use_repo_path and project_platform_activated():
            from mage_ai.settings.platform.utils import get_pipeline_config_path

            config_path, repo_path = get_pipeline_config_path(
                uuid,
                context_data=context_data,
                repo_path=repo_path,
            )
        else:
            repo_path = repo_path or get_repo_path()
            config_path = os.path.join(
                repo_path,
                PIPELINES_FOLDER,
                uuid,
                PIPELINE_CONFIG_FILE,
            )

        if not config_path or not os.path.exists(config_path):
            raise Exception(f'Pipeline {uuid} does not exist.')
        async with aiofiles.open(config_path, mode='r', encoding='utf-8') as f:
            config = yaml.safe_load(await f.read()) or {}

        if PipelineType.INTEGRATION == config.get('type'):
            from mage_ai.data_preparation.models.pipelines.integration_pipeline import (
                IntegrationPipeline,
            )

            catalog = None
            catalog_config_path = os.path.join(
                repo_path,
                PIPELINES_FOLDER,
                uuid,
                DATA_INTEGRATION_CATALOG_FILE,
            )
            if os.path.exists(catalog_config_path):
                async with aiofiles.open(catalog_config_path, mode='r') as f:
                    try:
                        catalog = json.loads(await f.read())
                    except Exception as err:
                        catalog = {}
                        print('pipeline.get_async')
                        print(err)
            pipeline = IntegrationPipeline(
                uuid,
                catalog=catalog,
                config=config,
                repo_path=repo_path,
                use_repo_path=use_repo_path,
            )
        else:
            pipeline = self(uuid, repo_path=repo_path, config=config, use_repo_path=use_repo_path)
        return pipeline

    @classmethod
    def get_all_pipelines_all_projects(
        self,
        *args,
        **kwargs,
    ) -> Union[List[str], List[Tuple[str, str]]]:
        if project_platform_activated():
            repo_paths = [
                d.get(
                    'full_path',
                )
<<<<<<< HEAD
                for d in build_repo_path_for_all_projects(mage_projects_only=True).values()
=======
                for d in build_repo_path_for_all_projects(
                    context_data=kwargs.get('context_data'),
                    mage_projects_only=True
                ).values()
>>>>>>> 4831c949
            ]

            return Pipeline.get_all_pipelines(
                *args,
                repo_paths=repo_paths,
                **kwargs,
            )
        return Pipeline.get_all_pipelines(*args, **kwargs)

    @classmethod
    def get_all_pipelines(
        self,
        repo_path: str = None,
        repo_paths: List[str] = None,
        disable_pipelines_folder_creation: bool = False,
        include_repo_path: bool = False,
        **kwargs,
    ) -> Union[List[str], List[Tuple[str, str]]]:
        arr = []

        paths = []
        if repo_path:
            paths.append(repo_path)
        if repo_paths:
            paths.extend(repo_paths)

        for path in set(paths):
            pipelines_folder = os.path.join(path, PIPELINES_FOLDER)
            pipelines_folder_exists = os.path.exists(pipelines_folder)
            if not pipelines_folder_exists and not disable_pipelines_folder_creation:
                if os.path.exists(os.path.dirname(pipelines_folder)):
                    os.mkdir(pipelines_folder)
                    pipelines_folder_exists = True

            if pipelines_folder_exists:
                arr.extend([
                    (d, path) if include_repo_path else d
                    for d in os.listdir(pipelines_folder)
                    if self.is_valid_pipeline(os.path.join(pipelines_folder, d))
                ])

        return arr

    @classmethod
    def get_pipelines_by_block(
        self, block, repo_path: str = None, widget=False
    ) -> List['Pipeline']:
        warn_for_repo_path(repo_path)
        repo_path = repo_path or get_repo_path()
        pipelines_folder = os.path.join(repo_path, PIPELINES_FOLDER)
        pipelines = []
        for entry in os.scandir(pipelines_folder):
            if entry.is_dir():
                try:
                    p = Pipeline(entry.name, repo_path=repo_path)
                    mapping = p.widgets_by_uuid if widget else p.blocks_by_uuid
                    if block.uuid in mapping:
                        pipelines.append(p)
                except Exception:
                    pass
        return pipelines

    @classmethod
    def is_valid_pipeline(self, pipeline_path):
        return os.path.isdir(pipeline_path) and os.path.exists(
            os.path.join(pipeline_path, PIPELINE_CONFIG_FILE)
        )

    def block_deletable(self, block, widget=False):
        mapping = {}
        if widget:
            mapping = self.widgets_by_uuid
        elif BlockType.EXTENSION == block.type and block.extension_uuid:
            if block.extension_uuid not in self.extensions:
                self.extensions[block.extension_uuid] = {}
            mapping = self.extensions[block.extension_uuid].get('blocks_by_uuid', {})
        elif BlockType.CALLBACK == block.type:
            mapping = self.callbacks_by_uuid
        else:
            mapping = self.blocks_by_uuid

        if block.uuid not in mapping:
            return True
        return len(mapping[block.uuid].downstream_blocks) == 0

    async def execute(
        self,
        analyze_outputs: bool = False,
        build_block_output_stdout: Callable[..., object] = None,
        global_vars=None,
        parallel: bool = True,
        run_sensors: bool = True,
        run_tests: bool = True,
        update_status: bool = True,
    ) -> None:
        """
        Async function for parallel processing
        This function will schedule the block execution in topological
        order based on a block's upstream dependencies.
        """
        root_blocks = []
        for block in self.blocks_by_uuid.values():
            if len(block.upstream_blocks) == 0:
                root_blocks.append(block)

        execution_task = asyncio.create_task(
            run_blocks(
                root_blocks,
                analyze_outputs=analyze_outputs,
                build_block_output_stdout=build_block_output_stdout,
                global_vars=global_vars,
                parallel=parallel,
                run_sensors=run_sensors,
                run_tests=run_tests,
                update_status=update_status,
            )
        )
        await execution_task

    def execute_sync(
        self,
        analyze_outputs: bool = False,
        build_block_output_stdout: Callable[..., object] = None,
        global_vars=None,
        retry_config=None,
        run_sensors: bool = True,
        run_tests: bool = True,
        update_status: bool = True,
    ) -> None:
        """
        Function for synchronous block processing.
        This function will schedule the block execution in topological
        order based on a block's upstream dependencies.
        """
        if self.type == PipelineType.STREAMING:
            from mage_ai.data_preparation.executors.streaming_pipeline_executor import (
                StreamingPipelineExecutor,
            )

            StreamingPipelineExecutor(self).execute(
                build_block_output_stdout=build_block_output_stdout,
                global_vars=global_vars,
                retry_config=retry_config,
            )
        else:
            root_blocks = []
            for block in self.blocks_by_uuid.values():
                if len(block.upstream_blocks) == 0 and block.type in [
                    BlockType.DATA_EXPORTER,
                    BlockType.DATA_LOADER,
                    BlockType.DBT,
                    BlockType.TRANSFORMER,
                    BlockType.SENSOR,
                ]:
                    root_blocks.append(block)

            run_blocks_sync(
                root_blocks,
                analyze_outputs=analyze_outputs,
                build_block_output_stdout=build_block_output_stdout,
                global_vars=global_vars,
                run_sensors=run_sensors,
                run_tests=run_tests,
                update_status=update_status,
            )

    def get_config_from_yaml(self):
        if not os.path.exists(self.config_path):
            raise Exception(f'Pipeline {self.uuid} does not exist in repo_path {self.repo_path}.')
        with open(self.config_path, encoding='utf-8') as fp:
            config = yaml.full_load(fp) or {}
        return config

    def get_catalog_from_json(self):
        if not os.path.exists(self.catalog_config_path):
            raise Exception(f'Data integration pipeline {self.uuid} is missing stream data.')
        with open(self.catalog_config_path) as f:
            config = json.load(f)
        return config

    def get_notification_sender(self):
        return NotificationSender(
            NotificationConfig.load(
                config=merge_dict(
                    self.repo_config.notification_config,
                    self.notification_config,
                ),
            ),
        )

    def load_config_from_yaml(self):
        catalog = None
        if os.path.exists(self.catalog_config_path):
            catalog = self.get_catalog_from_json()
        self.load_config(self.get_config_from_yaml(), catalog=catalog)

    def load_config(self, config, catalog=None):
        if not config:
            raise Exception(f'Invalid pipeline config: {config}')
        if catalog is None:
            self.data_integration = config.get('data_integration')
        else:
            self.data_integration = catalog
        self.name = config.get('name')
        self.description = config.get('description')
        try:
            self._executor_count = int(config.get('executor_count'))
        except Exception:
            pass
        self.created_at = config.get('created_at')
        self.type = config.get('type') or self.type

        self.block_configs = config.get('blocks') or []
        self.cache_block_output_in_memory = config.get('cache_block_output_in_memory', False)
        self.callback_configs = config.get('callbacks') or []
        self.concurrency_config = config.get('concurrency_config') or dict()
        self.conditional_configs = config.get('conditionals') or []
        self.executor_config = config.get('executor_config') or {}
        self.executor_type = config.get('executor_type')
        self.notification_config = config.get('notification_config') or {}
        self.retry_config = config.get('retry_config') or {}
        self.run_pipeline_in_one_process = config.get('run_pipeline_in_one_process', False)
        self.settings = PipelineSettings.load(**config.get('settings') or {})
        self.spark_config = config.get('spark_config') or {}
        self.tags = config.get('tags') or []
        self.widget_configs = config.get('widgets') or []

        self.variables = config.get('variables')

        def build_shared_args_kwargs(c):
            block_type = c.get('type')

            if block_type not in [b.value for b in BlockType]:
                raise Exception(
                    f'Error loading pipeline ({self.uuid}): Invalid block type ({block_type})',
                )

            language = c.get('language')

            return BlockFactory.block_class_from_type(
                block_type, language=language, pipeline=self
            )(
                c.get('name'),
                c.get('uuid'),
                block_type,
                block_color=c.get('color'),
                configuration=c.get('configuration'),
                content=c.get('content'),
                executor_config=c.get('executor_config'),
                executor_type=c.get('executor_type', ExecutorType.LOCAL_PYTHON),
                extension_uuid=c.get('extension_uuid'),
                has_callback=c.get('has_callback'),
                language=c.get('language'),
                pipeline=self,
                replicated_block=c.get('replicated_block'),
                repo_config=self.repo_config,
                retry_config=c.get('retry_config'),
                status=c.get('status'),
                timeout=c.get('timeout'),
            )

        blocks = [build_shared_args_kwargs(c) for c in self.block_configs]
        callbacks = [build_shared_args_kwargs(c) for c in self.callback_configs]
        conditionals = [build_shared_args_kwargs(c) for c in self.conditional_configs]
        widgets = [build_shared_args_kwargs(c) for c in self.widget_configs]
        all_blocks = blocks + callbacks + conditionals + widgets

        self.blocks_by_uuid = self.__initialize_blocks_by_uuid(
            self.block_configs,
            blocks,
            all_blocks,
        )
        self.callbacks_by_uuid = self.__initialize_blocks_by_uuid(
            self.callback_configs,
            callbacks,
            all_blocks,
        )
        self.conditionals_by_uuid = self.__initialize_blocks_by_uuid(
            self.conditional_configs,
            conditionals,
            all_blocks,
        )
        self.widgets_by_uuid = self.__initialize_blocks_by_uuid(
            self.widget_configs,
            widgets,
            all_blocks,
        )

        for extension_uuid, extension_config in config.get('extensions', {}).items():
            extension_configs = extension_config.get('blocks') or []
            extension_blocks = [
                build_shared_args_kwargs(
                    merge_dict(
                        c,
                        dict(
                            extension_uuid=extension_uuid,
                        ),
                    )
                )
                for c in extension_configs
            ]

            self.extensions[extension_uuid] = merge_dict(
                extension_config,
                dict(
                    blocks_by_uuid=self.__initialize_blocks_by_uuid(
                        extension_configs,
                        extension_blocks,
                        all_blocks,
                    ),
                ),
            )

        blocks_with_callbacks = {}
        for callback_block in self.callbacks_by_uuid.values():
            for upstream_block in callback_block.upstream_blocks:
                if upstream_block.uuid not in blocks_with_callbacks:
                    blocks_with_callbacks[upstream_block.uuid] = []
                blocks_with_callbacks[upstream_block.uuid].append(callback_block)

        blocks_with_conditionals = {}
        for conditional_block in self.conditionals_by_uuid.values():
            for upstream_block in conditional_block.upstream_blocks:
                if upstream_block.uuid not in blocks_with_conditionals:
                    blocks_with_conditionals[upstream_block.uuid] = []
                blocks_with_conditionals[upstream_block.uuid].append(conditional_block)

        for block in self.blocks_by_uuid.values():
            block.callback_blocks = blocks_with_callbacks.get(block.uuid, [])
            block.conditional_blocks = blocks_with_conditionals.get(block.uuid, [])

        self.validate('A cycle was detected in the loaded pipeline')

    def __initialize_blocks_by_uuid(
        self,
        configs,
        blocks,
        all_blocks,
    ):
        blocks_by_uuid = {b.uuid: b for b in blocks}
        all_blocks_by_uuid = {b.uuid: b for b in all_blocks}

        for b in configs:
            block = blocks_by_uuid[b['uuid']]
            block.downstream_blocks = [
                all_blocks_by_uuid[uuid]
                for uuid in b.get('downstream_blocks', [])
                if uuid in all_blocks_by_uuid
            ]
            block.upstream_blocks = [
                all_blocks_by_uuid[uuid]
                for uuid in b.get('upstream_blocks', [])
                if uuid in all_blocks_by_uuid
            ]

        return blocks_by_uuid

    def to_dict_base(self, exclude_data_integration=False) -> Dict:
        base = dict(
            cache_block_output_in_memory=self.cache_block_output_in_memory,
            concurrency_config=self.concurrency_config,
            created_at=self.created_at,
            data_integration=self.data_integration if not exclude_data_integration else None,
            description=self.description,
            executor_config=self.executor_config,
            executor_count=self.executor_count,
            executor_type=self.executor_type,
            name=self.name,
            notification_config=self.notification_config,
            remote_variables_dir=self.remote_variables_dir,
            retry_config=self.retry_config,
            run_pipeline_in_one_process=self.run_pipeline_in_one_process,
            settings=self.settings.to_dict() if self.settings else self.settings,
            tags=self.tags,
            type=self.type.value if type(self.type) is not str else self.type,
            uuid=self.uuid,
            variables_dir=self.variables_dir,
        )

        if self.variables is not None:
            base['variables'] = self.variables

        if self.spark_config is not None:
            base['spark_config'] = self.spark_config

        return base

    def to_dict(
        self,
        include_content: bool = False,
        include_extensions: bool = False,
        include_outputs: bool = False,
        include_outputs_spark: bool = False,
        sample_count: int = None,
        exclude_data_integration: bool = False,
    ) -> Dict:
        shared_kwargs = dict(
            include_content=include_content,
            include_outputs=include_outputs,
            sample_count=sample_count,
            check_if_file_exists=True,
        )

        blocks_data = [b.to_dict(**shared_kwargs) for b in self.blocks_by_uuid.values()]
        callbacks_data = [b.to_dict(**shared_kwargs) for b in self.callbacks_by_uuid.values()]
        conditionals_data = [
            b.to_dict(**shared_kwargs) for b in self.conditionals_by_uuid.values()
        ]
        widgets_data = [b.to_dict(**shared_kwargs) for b in self.widgets_by_uuid.values()]

        data = dict(
            blocks=blocks_data,
            callbacks=callbacks_data,
            conditionals=conditionals_data,
            widgets=widgets_data,
        )

        if include_extensions:
            extensions_data = {}
            for extension_uuid, extension in self.extensions.items():
                blocks = []
                if 'blocks_by_uuid' in extension:
                    blocks = [
                        b.to_dict(
                            include_content=include_content,
                            include_outputs=include_outputs,
                            include_outputs_spark=include_outputs_spark,
                            sample_count=sample_count,
                        )
                        for b in extension['blocks_by_uuid'].values()
                    ]
                extensions_data[extension_uuid] = merge_dict(
                    ignore_keys(
                        extension,
                        [
                            'blocks',
                            'blocks_by_uuid',
                        ],
                    ),
                    dict(
                        blocks=blocks,
                    ),
                )
            data.update(extensions=extensions_data)

        return merge_dict(
            self.to_dict_base(exclude_data_integration=exclude_data_integration),
            data,
        )

    async def to_dict_async(
        self,
        include_block_catalog: bool = False,
        include_block_metadata: bool = False,
        include_block_pipelines: bool = False,
        include_block_tags: bool = False,
        include_callback_blocks: bool = False,
        include_conditional_blocks: bool = False,
        include_content: bool = False,
        include_extensions: bool = False,
        include_outputs: bool = False,
        include_outputs_spark: bool = False,
        sample_count: Optional[int] = None,
        disable_block_output_previews: bool = False,
        exclude_blank_variable_uuids: bool = False,
        max_results: Optional[int] = None,
    ):
        shared_kwargs = dict(
            check_if_file_exists=True,
            include_block_metadata=include_block_metadata,
            include_block_tags=include_block_tags,
            include_callback_blocks=include_callback_blocks,
            include_conditional_blocks=include_conditional_blocks,
            include_content=include_content,
            include_outputs=include_outputs,
            sample_count=sample_count,
        )
        if include_block_pipelines:
            shared_kwargs['block_cache'] = BlockCache()
        blocks_data = await asyncio.gather(*[
            b.to_dict_async(
                **merge_dict(
                    shared_kwargs,
                    dict(
                        include_block_catalog=include_block_catalog,
                        include_block_pipelines=include_block_pipelines,
                        include_outputs_spark=include_outputs_spark,
                        disable_output_preview=disable_block_output_previews,
                        exclude_blank_variable_uuids=exclude_blank_variable_uuids,
                        max_results=max_results,
                    ),
                )
            )
            for b in self.blocks_by_uuid.values()
        ])
        callbacks_data = await asyncio.gather(*[
            b.to_dict_async(**shared_kwargs) for b in self.callbacks_by_uuid.values()
        ])
        conditionals_data = await asyncio.gather(*[
            b.to_dict_async(**shared_kwargs) for b in self.conditionals_by_uuid.values()
        ])
        widgets_data = await asyncio.gather(*[
            b.to_dict_async(
                include_content=include_content,
                include_outputs=include_outputs,
                sample_count=sample_count,
            )
            for b in self.widgets_by_uuid.values()
        ])
        data = dict(
            blocks=blocks_data,
            callbacks=callbacks_data,
            conditionals=conditionals_data,
            widgets=widgets_data,
        )

        if include_extensions:
            extensions_data = {}
            for extension_uuid, extension in self.extensions.items():
                blocks = []
                if 'blocks_by_uuid' in extension:
                    blocks = await asyncio.gather(*[
                        b.to_dict_async(
                            include_content=include_content,
                            include_outputs=include_outputs,
                            sample_count=sample_count,
                        )
                        for b in extension['blocks_by_uuid'].values()
                    ])
                extensions_data[extension_uuid] = merge_dict(
                    ignore_keys(
                        extension,
                        [
                            'blocks',
                            'blocks_by_uuid',
                        ],
                    ),
                    dict(
                        blocks=blocks,
                    ),
                )
            data.update(extensions=extensions_data)

        return merge_dict(self.to_dict_base(), data)

    async def update(self, data, update_content=False):
        from mage_ai.orchestration.db.models.utils import (
            transfer_related_models_for_pipeline,
        )

        old_uuid = None
        blocks_to_remove_from_cache = []
        block_uuids_to_add_to_cache = []
        tags_to_remove_from_cache = []
        should_update_block_cache = False
        should_update_tag_cache = False

        if 'name' in data and self.name and data['name'] != self.name:
            """
            Rename pipeline folder
            """
            old_uuid = self.uuid
            new_name = data['name']
            new_uuid = clean_name(new_name)

            all_pipelines = self.get_all_pipelines(self.repo_path)
            if new_uuid in all_pipelines:
                raise Exception(f'Pipeline {new_uuid} already exists. Choose a different name.')

            old_pipeline_path = self.dir_path
            self.name = new_name
            self.uuid = new_uuid
            new_pipeline_path = self.dir_path
            os.rename(old_pipeline_path, new_pipeline_path)
            # Force updating the config path
            self._config_path = None
            await self.save_async()
            transfer_related_models_for_pipeline(old_uuid, new_uuid)

            # Update pipeline secrets directory.
            try:
                rename_pipeline_secrets_dir(get_project_uuid(), old_uuid, new_uuid)
            except Exception as err:
                print(f'Could not rename pipeline secrets directory with error: {str(err)}')

            should_update_block_cache = True
            should_update_tag_cache = True

            cache = PipelineCache()
            cache.move_model(dict(uuid=new_uuid), dict(uuid=old_uuid), repo_path=self.repo_path)

        should_save = False

        if 'extensions' in data:
            for extension_uuid, extension in data['extensions'].items():
                if extension_uuid not in self.extensions:
                    self.extensions[extension_uuid] = {}
                self.extensions[extension_uuid] = merge_dict(
                    self.extensions[extension_uuid],
                    extension,
                )
            should_save = True

        if 'tags' in data:
            new_tags = data.get('tags', [])
            old_tags = self.tags or []

            if sorted(new_tags) != sorted(old_tags):
                tags_diff = set(old_tags).symmetric_difference(set(new_tags))
                for tag in tags_diff:
                    if tag in old_tags:
                        tags_to_remove_from_cache.append(tag)
                self.tags = new_tags
                should_save = True
                should_update_tag_cache = True

        for key in [
            'description',
            'type',
        ]:
            if key in data and data.get(key) != getattr(self, key):
                setattr(self, key, data.get(key))
                should_save = True
                should_update_block_cache = True

        for key in [
            'cache_block_output_in_memory',
            'concurrency_config',
            'data_integration',
            'executor_type',
            'retry_config',
            'run_pipeline_in_one_process',
        ]:
            if key in data:
                setattr(self, key, data.get(key))
                should_save = True

        if 'settings' in data:
            self.settings = PipelineSettings.load(**(data.get('settings') or {}))
            should_save = True

        blocks = data.get('blocks', [])

        if blocks:
            should_reorder = self.__update_block_order(blocks)
            if should_reorder and not should_save:
                should_save = True

        if should_save:
            await self.save_async()

        if update_content:
            block_uuid_mapping = dict()

            arr = []

            if blocks:
                arr.append(('blocks', blocks, self.blocks_by_uuid))

            if 'callbacks' in data:
                arr.append(('callbacks', data['callbacks'], self.callbacks_by_uuid))

            if 'conditionals' in data:
                arr.append(('conditionals', data['conditionals'], self.conditionals_by_uuid))

            if 'widgets' in data:
                arr.append(('widgets', data['widgets'], self.widgets_by_uuid))

            if 'extensions' in data:
                for extension_uuid, extension in data['extensions'].items():
                    if 'blocks' in extension:
                        arr.append((
                            'extension_blocks',
                            extension['blocks'],
                            self.extensions.get(extension_uuid, {}).get('blocks_by_uuid', {}),
                        ))

            global_hooks = None
            if len(arr) >= 1:
                if Project.is_feature_enabled_in_root_or_active_project(FeatureUUID.GLOBAL_HOOKS):
                    from mage_ai.data_preparation.models.global_hooks.models import (
                        GlobalHooks,
                    )

                    global_hooks = GlobalHooks.load_from_file()

            for tup in arr:
                key, blocks_arr, mapping = tup
                widget = key == 'widgets'
                should_save_async = False
                cache_block_action_object = None

                for block_data in blocks_arr:
                    if 'uuid' not in block_data:
                        continue

                    block = mapping.get(block_data['uuid'])
                    if block is None:
                        continue

                    if global_hooks:
                        from mage_ai.data_preparation.models.global_hooks.models import (
                            HookOperation,
                            HookStage,
                        )

                        hooks = global_hooks.get_and_run_hooks(
                            operation_resource=block,
                            operation_types=[HookOperation.UPDATE_ANYWHERE],
                            resource_type=EntityName.Block,
                            stage=HookStage.BEFORE,
                            payload=block_data,
                        )

                        if hooks:
                            for hook in hooks or []:
                                output = hook.output
                                if not output:
                                    continue

                                if output.get('payload'):
                                    value = output.get('payload') or {}
                                    if isinstance(value, dict):
                                        block_data = merge_dict(block_data, value)

                    if 'content' in block_data:
                        from mage_ai.cache.block_action_object import (
                            BlockActionObjectCache,
                        )

                        old_block_content = await block.content_async()
                        if block_data['content'] != old_block_content:
                            if cache_block_action_object is None:
                                cache_block_action_object = (
                                    await BlockActionObjectCache.initialize_cache()
                                )

                            await block.update_content_async(block_data['content'], widget=widget)

                            cache_block_action_object.update_block(block)

                    if 'callback_content' in block_data and block.callback_block:
                        await block.callback_block.update_content_async(
                            block_data['callback_content'],
                            widget=widget,
                        )
                    if (
                        'outputs' in block_data
                        and not widget
                        and not is_dynamic_block(block)
                        and not is_dynamic_block_child(block)
                    ):
                        await block.save_outputs_async(
                            block_data['outputs'],
                            override=True,
                        )

                    name = block_data.get('name')

                    if block_data.get('has_callback') is not None:
                        block.update(extract(block_data, ['has_callback']))

                    color = block_data.get('color')
                    if color is not None and color != block.color:
                        block.update(extract(block_data, ['color']))

                    configuration = block_data.get('configuration')
                    if configuration:
                        block.configuration = configuration
                        should_save_async = should_save_async or True

                    if widget:
                        keys_to_update = []

                        if name and name != block.name:
                            keys_to_update.append('name')

                        if block_data.get('upstream_blocks'):
                            keys_to_update.append('upstream_blocks')
                            block_data['upstream_blocks'] = [
                                block_uuid_mapping.get(b, b) for b in block_data['upstream_blocks']
                            ]

                        if len(keys_to_update) >= 1:
                            block.update(extract(block_data, keys_to_update))

                        should_save_async = should_save_async or True
                    elif name and name != block.name:
                        from mage_ai.cache.block_action_object import (
                            BlockActionObjectCache,
                        )

                        if cache_block_action_object is None:
                            cache_block_action_object = (
                                await BlockActionObjectCache.initialize_cache()
                            )
                        cache_block_action_object.update_block(block, remove=True)

                        new_block_uuid = clean_name(name)
                        (
                            old_file_path,
                            old_file_path_relative,
                        ) = block.build_file_path_directory()
                        (
                            new_file_path,
                            new_file_path_relative,
                        ) = block.build_file_path_directory(
                            block_uuid=new_block_uuid,
                        )

                        block_update_payload = extract(block_data, ['name'])
                        configuration = copy.deepcopy(block_data).get('configuration', {}) or {}
                        configuration['file_path'] = new_file_path_relative

                        if not configuration.get('file_source'):
                            configuration['file_source'] = {}
                        configuration['file_source']['path'] = new_file_path_relative
                        block_update_payload['configuration'] = configuration

                        blocks_to_remove_from_cache.append(block.to_dict())
                        block.update(block_update_payload, detach=block_data.get('detach', False))

                        block_uuids_to_add_to_cache.append(block.uuid)
                        cache_block_action_object.update_block(block)
                        block_uuid_mapping[block_data.get('uuid')] = block.uuid
                        should_update_block_cache = True
                        should_save_async = should_save_async or True

                if should_save_async:
                    await self.save_async(
                        block_type=block.type,
                        widget=widget,
                    )

        # If there are any dbt blocks which could receive an upstream df
        # we need to update mage_sources.yml
        if any(
            (
                BlockType.DBT != block.type
                and block.language in [BlockLanguage.SQL, BlockLanguage.PYTHON, BlockLanguage.R]
                and any(
                    BlockType.DBT == downstream_block.type
                    for downstream_block in block.downstream_blocks
                )
            )
            for _uuid, block in self.blocks_by_uuid.items()
        ):
            from mage_ai.data_preparation.models.block.dbt import DBTBlock

            DBTBlock.update_sources(self.blocks_by_uuid, variables=self.variables)

        if should_update_block_cache:
            from mage_ai.cache.block import BlockCache

            cache = await BlockCache.initialize_cache()

            for block_dict in blocks_to_remove_from_cache:
                cache.remove_pipeline(
                    block_dict,
                    self.uuid,
                    self.repo_path,
                )

            for block in self.blocks_by_uuid.values():
                if block_uuids_to_add_to_cache and block.uuid not in block_uuids_to_add_to_cache:
                    continue

                if old_uuid:
                    cache.remove_pipeline(
                        block.to_dict(),
                        old_uuid,
                        self.repo_path,
                    )
                cache.update_pipeline(block.to_dict(), self, self.repo_path)

        if should_update_tag_cache:
            from mage_ai.cache.tag import TagCache

            cache = await TagCache.initialize_cache()

            for tag_uuid in tags_to_remove_from_cache:
                cache.remove_pipeline(tag_uuid, self.uuid, self.repo_path)
            for tag_uuid in self.tags:
                if old_uuid:
                    cache.remove_pipeline(tag_uuid, old_uuid, self.repo_path)
                cache.add_pipeline(tag_uuid, self)

    @classmethod
    def __find_pipeline_file(
        self,
        root_dir: str,
        file_name: str,
        sub_folder: str = None,
    ) -> str:
        """
        Searches for a file with a specified name in the provided directory and its subdirectories.
        Used in the pipeline import process for looking up files in the pipeline zip.

        Args:
            root_dir (str): The root directory where the search takes place.
            file_name (str): Name of the file to search for.
            sub_folder (str, optional): Folder parameter used for situations where
                the file is enclosed in a child folder,
                e.g., "pipelines/[pipeline_name]/metadata.yaml",
                where `pipelines` is the sub_folder.

        Returns:
            str or None: Path of the found file, or None if not found.

        Examples:
            >>> __find_pipeline_file('path/to/dir', 'file.txt')
            'path/to/dir/file.txt'

            >>> __find_pipeline_file('path/to/dir', 'metadata.yaml', 'pipelines')
            'path/to/dir/pipelines/[pipeline_name]/metadata.yaml'
        """
        file_path = os.path.join(root_dir, file_name)

        if not os.path.exists(file_path) and sub_folder:
            walk_start = os.path.join(root_dir, sub_folder)
            file_gen = (os.path.join(root, file_name) for root, _, _ in os.walk(walk_start))
            file_path = next(
                (potential_path for potential_path in file_gen if os.path.exists(potential_path)),
                None,
            )
        return file_path

    @classmethod
    def __update_pipeline_yaml(
        self, tmp_dir: str, overwrite: bool = False
    ) -> Tuple[List[str], Dict]:
        """
        Updates the pipeline config yaml during the import process.
        Modifies pipeline and block names in case of name conflict.
        Updates each block`s upstream and downstream references.
        Compiles list of files to be writen in bulk at the end of the import process.

        Args:
            tmp_dir (str): the temporary directory in which the pipeline files reside
            overwrite (bool): whether to overwrite any existing pipelines with the same uuid

        Returns:
            tuple:
                - files_to_be_written: a list of tuples containing the source and destination paths
                    for each resource needed to be writen at the end of the import process
                - config (dict): the pipeline config fetched from the zip file
        """
        config_zip_path = self.__find_pipeline_file(
            tmp_dir, PIPELINE_CONFIG_FILE, PIPELINES_FOLDER
        )
        if config_zip_path is None or not os.path.exists(config_zip_path):
            raise InvalidPipelineZipError

        files_to_be_written = []
        with open(config_zip_path, 'r') as pipeline_config:
            config = yaml.safe_load(pipeline_config)

            # check if pipeline exists with same uuid and generate new one if necessary
            if not overwrite:
                uuid = config['uuid']
                index = 0
                while self.exists(uuid):
                    index += 1
                    uuid = f'{config["uuid"]}_{index}'
                config['uuid'] = uuid
                config['name'] = uuid

            pipe_f_path = os.path.join(get_repo_path(), PIPELINES_FOLDER, config['uuid'])
            config_destination_path = os.path.join(pipe_f_path, PIPELINE_CONFIG_FILE)
            files_to_be_written.append((config_zip_path, config_destination_path))

            # retain block upstream and downstream references
            block_hierarchy = {
                block['uuid']: {key: [] for key in ['upstream_blocks', 'downstream_blocks']}
                for block in config['blocks']
            }

            for b_index, block in enumerate(config['blocks']):
                name = block['name']
                uuid = block['uuid']
                block_type = block['type']
                language = block.get('language', 'python')
                configuration = block.get('configuration', {})

                block_inst = Block(name=name, uuid=uuid, block_type=block_type, language=language)

                # check if block exists with same uuid and generate new one if necessary
                if not overwrite:
                    index = 0
                    while block_inst.exists():
                        index += 1
                        block_inst.uuid = f'{block["uuid"]}_{index}'

                # save block
                block_destination_path = block_inst.file_path
                _, file_extension = os.path.splitext(block_destination_path)
                block_directory = os.path.basename(os.path.dirname(block_destination_path))
                block_zip_path = self.__find_pipeline_file(
                    tmp_dir, f'{uuid}{file_extension}', block_directory
                )

                if block_zip_path is None or not os.path.exists(block_zip_path):
                    raise InvalidPipelineZipError(f'Block {uuid} missing from zip file.')

                files_to_be_written.append((block_zip_path, block_destination_path))

                # save new block parameters
                file_path = (configuration.get('file_source') or {}).get('path')
                if file_path:
                    file_path = remove_base_repo_path(block_destination_path)
                    block['configuration']['file_source']['path'] = file_path
                block['uuid'] = block_inst.uuid
                block['name'] = block_inst.uuid
                config['blocks'][b_index] = block

                # modify upstream and downstream referencesd
                for upstr_name in block['upstream_blocks']:
                    block_hierarchy[upstr_name]['downstream_blocks'].append(block['uuid'])
                for downstr_name in block['downstream_blocks']:
                    block_hierarchy[downstr_name]['upstream_blocks'].append(block['uuid'])

            # save upstream and downstream references
            hierarchy_list = list(block_hierarchy.values())
            for b_index, block in enumerate(config['blocks']):
                block['upstream_blocks'] = hierarchy_list[b_index]['upstream_blocks']
                block['downstream_blocks'] = hierarchy_list[b_index]['downstream_blocks']

        # dump new config information back in temp folder
        with open(config_zip_path, 'w', encoding='utf-8') as pipeline_config:
            yaml.dump(config, pipeline_config)

        return files_to_be_written, config

    def __update_block_order(self, blocks: List[Dict]) -> bool:
        uuids_new = [b['uuid'] for b in blocks if b]
        uuids_old = [b['uuid'] for b in self.block_configs if b]

        min_length = min(len(uuids_new), len(uuids_old))

        # If there are no blocks or the order has not changed
        if min_length == 0 or uuids_new[:min_length] == uuids_old[:min_length]:
            return False

        block_configs_by_uuids = index_by(lambda x: x['uuid'], self.block_configs)
        new_indexes_by_uuid = {uuid: index for index, uuid in enumerate(uuids_new)}

        block_configs = []
        blocks_by_uuid = {}

        for block_uuid in uuids_new:
            upstream_blocks = None
            upstream_blocks_reordered = None
            if block_uuid in block_configs_by_uuids:
                block_config = block_configs_by_uuids[block_uuid]

                # Sort upstream_blocks order based on new block order
                upstream_blocks = block_config['upstream_blocks']
                if len(upstream_blocks) > 1:
                    upstream_blocks_reordered = upstream_blocks.copy()
                    upstream_blocks_reordered.sort(key=lambda uuid: new_indexes_by_uuid[uuid])

                block_configs.append(block_config)

            if block_uuid in self.blocks_by_uuid:
                block = self.blocks_by_uuid[block_uuid]
                if (
                    upstream_blocks_reordered is not None
                    and upstream_blocks != upstream_blocks_reordered
                ):
                    block.update(
                        dict(upstream_blocks=upstream_blocks_reordered),
                        check_upstream_block_order=True,
                    )
                blocks_by_uuid[block_uuid] = block

        self.block_configs = block_configs
        self.blocks_by_uuid = blocks_by_uuid

        return True

    def __add_block_to_mapping(
        self,
        blocks_by_uuid,
        block,
        upstream_blocks,
        priority: int = None,
    ):
        mapping = blocks_by_uuid.copy()

        for upstream_block in upstream_blocks:
            upstream_block.downstream_blocks.append(block)
        block.update_upstream_blocks(upstream_blocks, variables=self.variables)
        block.pipeline = self
        if priority is None or priority >= len(mapping.keys()):
            mapping[block.uuid] = block
        else:
            block_list = list(mapping.items())
            block_list.insert(priority, (block.uuid, block))
            mapping = dict(block_list)

        return mapping

    def add_block(
        self,
        block: Block,
        upstream_block_uuids: List[str] = None,
        downstream_block_uuids: List[str] = None,
        priority: int = None,
        widget: bool = False,
    ) -> Block:
        if upstream_block_uuids is None:
            upstream_block_uuids = []

        all_block_uuids = {b.get('uuid') for b in self.all_block_configs}
        if block.uuid in all_block_uuids:
            raise InvalidPipelineError(
                f'Block with uuid {block.uuid} already exists in pipeline {self.uuid}'
            )

        if widget:
            self.widgets_by_uuid = self.__add_block_to_mapping(
                self.widgets_by_uuid,
                block,
                # All blocks will depend on non-widget type blocks
                upstream_blocks=self.get_blocks(upstream_block_uuids, widget=False),
                priority=priority,
            )
        elif BlockType.EXTENSION == block.type:
            extension_uuid = block.extension_uuid
            if extension_uuid not in self.extensions:
                self.extensions[extension_uuid] = {}

            blocks_by_uuid = self.extensions[extension_uuid].get('blocks_by_uuid', {})

            self.extensions[extension_uuid]['blocks_by_uuid'] = self.__add_block_to_mapping(
                blocks_by_uuid,
                block,
                upstream_blocks=self.get_blocks(upstream_block_uuids),
                priority=priority,
            )
        elif BlockType.CALLBACK == block.type:
            self.callbacks_by_uuid = self.__add_block_to_mapping(
                self.callbacks_by_uuid,
                block,
                upstream_blocks=self.get_blocks(upstream_block_uuids),
                priority=priority,
            )
        elif BlockType.CONDITIONAL == block.type:
            self.conditionals_by_uuid = self.__add_block_to_mapping(
                self.conditionals_by_uuid,
                block,
                upstream_blocks=self.get_blocks(upstream_block_uuids),
                priority=priority,
            )
        else:
            self.blocks_by_uuid = self.__add_block_to_mapping(
                self.blocks_by_uuid,
                block,
                upstream_blocks=self.get_blocks(upstream_block_uuids),
                priority=priority,
            )

        if downstream_block_uuids:
            for downstream_block_uuid in downstream_block_uuids:
                downstream_block = self.get_block(downstream_block_uuid)
                if not downstream_block:
                    continue

                self.update_block(
                    downstream_block,
                    upstream_block_uuids=(downstream_block.upstream_block_uuids or [])
                    + [block.uuid],
                )

        self.validate('A cycle was formed while adding a block')
        self.save()
        return block

    def get_block(
        self,
        block_uuid: str,
        block_type: str = None,
        check_template: bool = False,
        extension_uuid: str = None,
        widget: bool = False,
    ) -> Block:
        mapping = {}
        if widget:
            mapping = self.widgets_by_uuid
        elif extension_uuid:
            mapping = self.extensions.get(extension_uuid, {}).get('blocks_by_uuid', {})
        elif BlockType.CALLBACK == block_type:
            mapping = self.callbacks_by_uuid
        elif BlockType.CONDITIONAL == block_type:
            mapping = self.conditionals_by_uuid
        else:
            mapping = self.blocks_by_uuid

        block = mapping.get(block_uuid)
        if not block:
            # Dynamic blocks have the following block UUID convention: [block_uuid]:[index]
            # Data integration blocks have:
            #   [block UUID]:controller
            #   [block UUID]:[source UUID]:[stream]:[index]
            # Replica blocks have the following block UUID convention:
            # [block_uuid]:[replicated_block_uuid]
            block = mapping.get(block_uuid.split(':')[0])

        if not block:
            print(
                f'[ERROR] Pipeline.get_block: '
                f'block {block_uuid} with type {block_type} does not exist in '
                f'pipeline {self.uuid} for repo_path {self.repo_path}.'
            )

        return block

    def get_block_variable(
        self,
        block_uuid: str,
        variable_name: str,
        from_notebook: bool = False,
        global_vars: Dict = None,
        input_args: List[Any] = None,
        partition: str = None,
        raise_exception: bool = False,
        spark=None,
        index: int = None,
        sample_count: int = None,
        dynamic_block_index: int = None,
        dynamic_block_uuid: str = None,
        input_data_types: Optional[List[InputDataType]] = None,
        read_batch_settings: Optional[BatchSettings] = None,
        read_chunks: Optional[List[ChunkKeyTypeUnion]] = None,
        write_batch_settings: Optional[BatchSettings] = None,
        write_chunks: Optional[List[ChunkKeyTypeUnion]] = None,
    ):
        block = self.get_block(block_uuid)
        data_integration_settings = block.get_data_integration_settings(
            from_notebook=from_notebook,
            global_vars=global_vars,
            input_vars=input_args,
            partition=partition,
        )

        if data_integration_settings:
            return convert_outputs_to_data(
                block,
                data_integration_settings.get('catalog'),
                from_notebook=from_notebook,
                index=index,
                partition=partition,
                sample_count=sample_count,
                data_integration_uuid=data_integration_settings.get('data_integration_uuid'),
                stream_id=variable_name,
            )

        variable = block.get_variable(
            block_uuid=block_uuid,
            partition=partition,
            raise_exception=raise_exception,
            spark=spark,
            variable_uuid=variable_name,
            dynamic_block_index=dynamic_block_index,
            dynamic_block_uuid=dynamic_block_uuid,
            input_data_types=input_data_types,
            read_batch_settings=read_batch_settings,
            read_chunks=read_chunks,
            write_batch_settings=write_batch_settings,
            write_chunks=write_chunks,
        )

        return variable

    def get_blocks(self, block_uuids, widget=False):
        mapping = self.widgets_by_uuid if widget else self.blocks_by_uuid
        return [mapping[uuid] for uuid in block_uuids if uuid in mapping]

    def get_executable_blocks(self):
        return [b for b in self.blocks_by_uuid.values() if b.executable]

    def get_executor_type(self) -> Optional[str]:
        if self._rendered_executor_type is None:
            if self.executor_type:
                return Template(self.executor_type).render(**get_template_vars())
            else:
                self._rendered_executor_type = self.executor_type
        return self._rendered_executor_type

    def has_block(self, block_uuid: str, block_type: str = None, extension_uuid: str = None):
        if extension_uuid:
            return (
                self.extensions
                and extension_uuid in self.extensions
                and 'blocks_by_uuid' in self.extensions[extension_uuid]
                and block_uuid in self.extensions[extension_uuid]['blocks_by_uuid']
            )
        elif BlockType.CALLBACK == block_type:
            return block_uuid in self.callbacks_by_uuid
        elif BlockType.CONDITIONAL == block_type:
            return block_uuid in self.conditionals_by_uuid

        return block_uuid in self.blocks_by_uuid

    def update_block(
        self,
        block: Block,
        callback_block_uuids: List[str] = None,
        check_upstream_block_order: bool = False,
        conditional_block_uuids: List[str] = None,
        downstream_block_uuids: List[str] = None,
        upstream_block_uuids: List[str] = None,
        widget: bool = False,
    ):
        save_kwargs = dict()

        extension_uuid = block.extension_uuid
        is_callback = BlockType.CALLBACK == block.type
        is_conditional = BlockType.CONDITIONAL == block.type
        is_extension = BlockType.EXTENSION == block.type

        if upstream_block_uuids is not None:
            curr_upstream_block_uuids = set(block.upstream_block_uuids)
            new_upstream_block_uuids = set(upstream_block_uuids)
            if curr_upstream_block_uuids != new_upstream_block_uuids or (
                check_upstream_block_order and block.upstream_block_uuids != upstream_block_uuids
            ):
                # Only set upstream block’s downstream to the current block if current block
                # is not an extension block and not a callback/conditional block
                if not is_extension and not is_callback and not is_conditional:
                    # There are currently no upstream blocks that are widgets (e.g. chart)
                    upstream_blocks_added = self.get_blocks(
                        new_upstream_block_uuids - curr_upstream_block_uuids,
                        widget=False,
                    )
                    # There are currently no upstream blocks that are widgets (e.g. chart)
                    upstream_blocks_removed = self.get_blocks(
                        curr_upstream_block_uuids - new_upstream_block_uuids,
                        widget=False,
                    )
                    for b in upstream_blocks_added:
                        if not find(lambda x: x.uuid == block.uuid, b.downstream_blocks):
                            b.downstream_blocks.append(block)

                    for b in upstream_blocks_removed:
                        b.downstream_blocks = [
                            db for db in b.downstream_blocks if db.uuid != block.uuid
                        ]

                # All blocks will depend on non-widget type blocks
                block.update_upstream_blocks(
                    self.get_blocks(upstream_block_uuids, widget=False),
                    variables=self.variables,
                )
        elif callback_block_uuids is not None:
            callback_blocks = []
            for callback_block_uuid in callback_block_uuids:
                callback_block = self.callbacks_by_uuid.get(callback_block_uuid)
                if not callback_block:
                    raise Exception(
                        f'Callback block {callback_block_uuid} is not in the {self.uuid} pipeline.',
                    )

                callback_blocks.append(callback_block)

            # Callback blocks don’t have an upstream.
            # The normal block will know about the callback block via the callback_blocks field.
            block.update_callback_blocks(callback_blocks)
        elif conditional_block_uuids is not None:
            conditional_blocks = []
            for conditional_block_uuid in conditional_block_uuids:
                conditional_block = self.callbacks_by_uuid.get(conditional_block_uuid)
                if not conditional_block:
                    raise Exception(
                        f'Conditional block {conditional_block_uuid}'
                        f' is not in the {self.uuid} pipeline.',
                    )

                conditional_blocks.append(conditional_block)

            # Conditional blocks don’t have an upstream.
            # The normal block will know about the conditional block via the
            # conditional_blocks field.
            block.update_conditional_blocks(conditional_blocks)
        elif downstream_block_uuids is not None:
            block_uuids_to_remove = [
                uuid for uuid in block.downstream_block_uuids if uuid not in downstream_block_uuids
            ]

            for block_uuid in block_uuids_to_remove:
                block_inner = self.get_block(block_uuid)
                if not block_inner:
                    continue
                block_inner.update(
                    dict(
                        upstream_blocks=list(
                            filter(
                                lambda x, uuid=block.uuid: x != uuid,
                                block_inner.upstream_block_uuids or [],
                            )
                        ),
                    ),
                    check_upstream_block_order=check_upstream_block_order,
                )

            for block_uuid in downstream_block_uuids:
                block_inner = self.get_block(block_uuid)
                if not block_inner:
                    continue
                block_inner.update(
                    dict(
                        upstream_blocks=(block_inner.upstream_block_uuids or []) + [block.uuid],
                    ),
                    check_upstream_block_order=check_upstream_block_order,
                )
        else:
            save_kwargs['block_uuid'] = block.uuid

        if widget:
            self.widgets_by_uuid[block.uuid] = block
        elif is_extension:
            if 'blocks_by_uuid' not in self.extensions[block.extension_uuid]:
                self.extensions[block.extension_uuid]['blocks_by_uuid'] = {}
            self.extensions[block.extension_uuid]['blocks_by_uuid'].update({
                block.uuid: block,
            })
        elif is_callback:
            self.callbacks_by_uuid[block.uuid] = block
        elif is_conditional:
            self.conditionals_by_uuid[block.uuid] = block
        else:
            self.blocks_by_uuid[block.uuid] = block

        self.validate('A cycle was formed while updating a block')
        self.save(
            block_type=block.type,
            extension_uuid=extension_uuid,
            widget=widget,
            **save_kwargs,
        )

        return block

    def update_block_uuid(self, block: str, old_uuid: str, widget: bool = False):
        new_uuid = block.uuid
        if new_uuid == old_uuid:
            return
        old_variables_path = Variable.dir_path(self.dir_path, old_uuid)
        if os.path.exists(old_variables_path):
            os.rename(
                old_variables_path,
                Variable.dir_path(self.dir_path, new_uuid),
            )

        if widget and old_uuid in self.widgets_by_uuid:
            self.widgets_by_uuid = {
                new_uuid if k == old_uuid else k: v for k, v in self.widgets_by_uuid.items()
            }
        elif BlockType.EXTENSION == block.type:
            blocks_by_uuid = self.extensions[block.extension_uuid].get('blocks_by_uuid', {})
            if old_uuid in blocks_by_uuid:
                self.extensions[block.extension_uuid]['blocks_by_uuid'] = {
                    new_uuid if k == old_uuid else k: v for k, v in blocks_by_uuid.items()
                }
        elif BlockType.CALLBACK == block.type:
            self.callbacks_by_uuid = {
                new_uuid if k == old_uuid else k: v for k, v in self.callbacks_by_uuid.items()
            }
        elif BlockType.CONDITIONAL == block.type:
            self.conditionals_by_uuid = {
                new_uuid if k == old_uuid else k: v for k, v in self.conditionals_by_uuid.items()
            }
        elif old_uuid in self.blocks_by_uuid:
            self.blocks_by_uuid = {
                new_uuid if k == old_uuid else k: v for k, v in self.blocks_by_uuid.items()
            }

        # Update the replicated_block value for all replication blocks for this current block.
        for block in self.blocks_by_uuid.values():
            if block.uuid == new_uuid:
                continue

            if block.replicated_block == old_uuid:
                block.replicated_block = new_uuid

        # Update the block directory name that is under the pipeline directory.
        # This block directory contains the catalog.json. For example:
        # pipelines/[pipeline_uuid]/[block_uuid]/catalog.json
        if block.is_data_integration():
            dir_old = block.get_block_data_integration_settings_directory_path(old_uuid)
            if os.path.isdir(dir_old):
                dir_new = block.get_block_data_integration_settings_directory_path(new_uuid)
                filenames = os.listdir(dir_old)
                if filenames:
                    os.makedirs(dir_new, exist_ok=True)

                for filename in filenames:
                    path_old = os.path.join(dir_old, filename)
                    path_new = os.path.join(dir_new, filename)
                    shutil.move(path_old, path_new)
                shutil.rmtree(dir_old)

        self.save()
        return block

    def update_global_variable(self, key, value):
        if not is_yaml_serializable(key, value):
            raise SerializationError(
                f'Failed to update variable {key} because the value is not serializable.'
            )
        if self.variables is None:
            self.variables = {}
        self.variables[key] = value
        self.save()

    def delete_global_variable(self, key):
        del self.variables[key]
        self.save()

    def delete(self):
        for block_uuid in list(self.blocks_by_uuid.keys()):
            block = self.blocks_by_uuid[block_uuid]
            if block.type == BlockType.SCRATCHPAD:
                self.delete_block(block)
                os.remove(block.file_path)

        if os.path.exists(self.dir_path):
            shutil.rmtree(self.dir_path)

        # Delete secret directory when deleting pipeline
        try:
            delete_secrets_dir(Entity.PIPELINE, get_project_uuid(), self.uuid)
        except Exception as err:
            print(f'Could not delete secrets directory due to {str(err)}')

    def delete_block(
        self,
        block: Block,
        widget: bool = False,
        commit: bool = True,
        force: bool = False,
    ) -> None:
        is_callback = BlockType.CALLBACK == block.type
        is_conditional = BlockType.CONDITIONAL == block.type
        is_extension = BlockType.EXTENSION == block.type

        catalog_file_path = None
        is_data_integration = block.is_data_integration()
        if is_data_integration:
            catalog_file_path = block.get_catalog_file_path()

        mapping = {}
        if widget:
            mapping = self.widgets_by_uuid
        elif is_extension:
            mapping = self.extensions.get(block.extension_uuid, {}).get('blocks_by_uuid', {})
        elif is_callback:
            mapping = self.callbacks_by_uuid
        elif is_conditional:
            mapping = self.conditionals_by_uuid
        else:
            mapping = self.blocks_by_uuid

        if block.uuid not in mapping:
            raise Exception(f'Block {block.uuid} is not in pipeline {self.uuid}.')

        if len(block.downstream_blocks) > 0:
            downstream_block_uuids = [
                b.uuid for b in block.downstream_blocks if b.type != BlockType.CHART
            ]
            if self.type == PipelineType.INTEGRATION or force:
                for downstream_block in block.downstream_blocks:
                    upstream_block_uuids = list(
                        filter(
                            lambda uuid: uuid != block.uuid,
                            downstream_block.upstream_block_uuids,
                        )
                    )
                    downstream_block.update(
                        dict(
                            upstream_blocks=[
                                *upstream_block_uuids,
                                *block.upstream_block_uuids,
                            ]
                        )
                    )
            elif len(downstream_block_uuids) > 0:
                raise HasDownstreamDependencies(
                    f'Block(s) {downstream_block_uuids} are depending on block {block.uuid}'
                    '. Please remove the downstream blocks first.'
                )
            else:
                for downstream_block in block.downstream_blocks:
                    downstream_block.delete(commit=False)

        upstream_blocks = block.upstream_blocks
        for upstream_block in upstream_blocks:
            upstream_block.downstream_blocks = [
                b for b in upstream_block.downstream_blocks if b.uuid != block.uuid
            ]
        variables_path = Variable.dir_path(self.dir_path, block.uuid)
        if os.path.exists(variables_path):
            shutil.rmtree(variables_path)

        if widget:
            del self.widgets_by_uuid[block.uuid]
        elif is_extension:
            del self.extensions[block.extension_uuid]['blocks_by_uuid'][block.uuid]
        elif is_callback:
            del self.callbacks_by_uuid[block.uuid]
        elif is_conditional:
            del self.conditionals_by_uuid[block.uuid]
        else:
            del self.blocks_by_uuid[block.uuid]

        if commit:
            self.save()

        if is_data_integration and catalog_file_path:
            dir_name = os.path.dirname(catalog_file_path)
            if os.path.exists(dir_name):
                shutil.rmtree(dir_name)

        return block

    def save(
        self,
        block_type: str = None,
        block_uuid: str = None,
        extension_uuid: str = None,
        widget: bool = False,
    ):
        blocks_current = sorted([b.uuid for b in self.blocks_by_uuid.values()])

        if block_uuid is not None:
            current_pipeline = Pipeline(self.uuid, repo_path=self.repo_path)
            block = self.get_block(
                block_uuid,
                block_type=block_type,
                extension_uuid=extension_uuid,
                widget=widget,
            )

            if widget:
                current_pipeline.widgets_by_uuid[block_uuid] = block
            elif BlockType.EXTENSION == block.type:
                if extension_uuid not in self.extensions:
                    self.extensions[extension_uuid] = {}
                if 'blocks_by_uuid' not in self.extensions[extension_uuid]:
                    self.extensions[extension_uuid]['blocks_by_uuid'] = {}
                self.extensions[extension_uuid]['blocks_by_uuid'][block_uuid] = block
            elif BlockType.CALLBACK == block.type:
                current_pipeline.callbacks_by_uuid[block_uuid] = block
            elif BlockType.CONDITIONAL == block.type:
                current_pipeline.conditionals_by_uuid[block_uuid] = block
            else:
                current_pipeline.blocks_by_uuid[block_uuid] = block
            pipeline_dict = current_pipeline.to_dict(include_extensions=True)
        else:
            if self.data_integration is not None:
                with open(self.catalog_config_path, 'w') as fp:
                    json.dump(self.data_integration, fp)
            pipeline_dict = self.to_dict(
                exclude_data_integration=True,
                include_extensions=True,
            )
        if not pipeline_dict:
            raise Exception('Writing empty pipeline metadata is prevented.')

        blocks_updated = sorted([b['uuid'] for b in pipeline_dict.get('blocks', [])])

        if blocks_current != blocks_updated:
            raise Exception(
                'Blocks cannot be added or removed when saving content, please try again.',
            )

        content = yaml.dump(pipeline_dict, allow_unicode=True)

        safe_write(self.config_path, content)

        File.create(
            PIPELINE_CONFIG_FILE,
            f'{PIPELINES_FOLDER}/{self.uuid}',
            content=content,
            repo_path=self.repo_path,
            file_version_only=True,
        )

    def should_save_trigger_in_code_automatically(self) -> bool:
        from mage_ai.data_preparation.models.project import Project

        if (
            self.settings
            and self.settings.triggers
            and self.settings.triggers.save_in_code_automatically is not None
        ):
            return self.settings.triggers.save_in_code_automatically

        project = Project(repo_config=self.repo_config)

        return (
            project.pipelines
            and project.pipelines.settings
            and project.pipelines.settings.triggers
            and project.pipelines.settings.triggers.save_in_code_automatically
        )

    async def save_async(
        self,
        block_type: str = None,
        block_uuid: str = None,
        extension_uuid: str = None,
        widget: bool = False,
    ) -> None:
        blocks_current = sorted([b.uuid for b in self.blocks_by_uuid.values()])

        if block_uuid is not None:
            current_pipeline = await Pipeline.get_async(self.uuid, self.repo_path)
            block = self.get_block(block_uuid, extension_uuid=extension_uuid, widget=widget)
            if widget:
                current_pipeline.widgets_by_uuid[block_uuid] = block
            elif extension_uuid:
                if extension_uuid not in self.extensions:
                    self.extensions[extension_uuid] = {}
                if 'blocks_by_uuid' not in self.extensions[extension_uuid]:
                    self.extensions[extension_uuid]['blocks_by_uuid'] = {}
                self.extensions[extension_uuid]['blocks_by_uuid'][block_uuid] = block
            elif BlockType.CALLBACK == block_type:
                current_pipeline.callbacks_by_uuid[block_uuid] = block
            elif BlockType.CONDITIONAL == block_type:
                current_pipeline.conditionals_by_uuid[block_uuid] = block
            else:
                current_pipeline.blocks_by_uuid[block_uuid] = block
            pipeline_dict = current_pipeline.to_dict(include_extensions=True)
        else:
            if self.data_integration is not None:
                async with aiofiles.open(self.catalog_config_path, mode='w') as fp:
                    await fp.write(json.dumps(self.data_integration))
            pipeline_dict = self.to_dict(
                exclude_data_integration=True,
                include_extensions=True,
            )
        if not pipeline_dict:
            raise Exception('Writing empty pipeline metadata is prevented.')

        blocks_updated = sorted([b['uuid'] for b in pipeline_dict.get('blocks', [])])

        if blocks_current != blocks_updated:
            raise Exception(
                'Blocks cannot be added or removed when saving content, please try again.',
            )

        content = yaml.dump(pipeline_dict, allow_unicode=True)

        test_path = f'{self.config_path}.test'
        async with aiofiles.open(test_path, mode='w', encoding='utf-8') as fp:
            await fp.write(content)

        if os.path.isfile(test_path):
            success = True
            with open(test_path, mode='r', encoding='utf-8') as fp:
                try:
                    yaml.full_load(fp)
                except yaml.scanner.ScannerError:
                    success = False

            try:
                os.remove(test_path)
            except Exception as err:
                print('pipeline.save_async')
                print(err)

            if not success:
                raise Exception('Invalid pipeline metadata.yaml content, please try saving again.')

        await safe_write_async(self.config_path, content)

        await File.create_async(
            PIPELINE_CONFIG_FILE,
            f'{PIPELINES_FOLDER}/{self.uuid}',
            content=content,
            repo_path=self.repo_path,
            file_version_only=True,
        )

    def validate(self, error_msg=CYCLE_DETECTION_ERR_MESSAGE) -> None:
        """
        Validates whether pipeline is valid; there must exist no cycles in the pipeline.

        Args:
            error_msg (str): Error message to print if cycle is found.
            Defaults to 'A cycle was detected'
        """
        combined_blocks = dict()

        for extension in self.extensions.values():
            if 'blocks_by_uuid' not in extension:
                continue
            combined_blocks.update(extension['blocks_by_uuid'])

        combined_blocks.update(self.widgets_by_uuid)
        combined_blocks.update(self.callbacks_by_uuid)
        combined_blocks.update(self.conditionals_by_uuid)
        combined_blocks.update(self.blocks_by_uuid)
        status = {uuid: 'unvisited' for uuid in combined_blocks}

        def __print_cycle(start_uuid: str, virtual_stack: List[StackFrame]):
            index = 0
            while index < len(virtual_stack) and virtual_stack[index].uuid != start_uuid:
                index += 1

            cycle = [frame.uuid for frame in virtual_stack[index:]]
            return ' --> '.join(cycle)

        def __check_cycle(block: Block):
            virtual_stack = [StackFrame(block)]
            while len(virtual_stack) > 0:
                frame = virtual_stack[-1]
                if status[frame.uuid] == 'validated':
                    virtual_stack.pop()
                    continue
                if not frame.accessed:
                    if status[frame.uuid] == 'processing':
                        cycle = __print_cycle(frame.uuid, virtual_stack)
                        raise InvalidPipelineError(f'{error_msg}: {cycle}')
                    frame.accessed = True
                    status[frame.uuid] = 'processing'
                if len(frame.children) == 0:
                    status[frame.uuid] = 'validated'
                    virtual_stack.pop()
                else:
                    child_block = combined_blocks[frame.children.pop()]
                    virtual_stack.append(StackFrame(child_block))

        for uuid in combined_blocks:
            if status[uuid] == 'unvisited' and uuid in self.blocks_by_uuid:
                __check_cycle(self.blocks_by_uuid[uuid])

        check_block_uuids = set()
        for config in self.all_block_configs:
            uuid = config.get('uuid')
            if uuid in check_block_uuids:
                raise InvalidPipelineError(
                    f'Pipeline is invalid: duplicate blocks with uuid {uuid}'
                )
            check_block_uuids.add(uuid)


class StackFrame:
    def __init__(self, block):
        self.uuid = block.uuid
        self.children = block.downstream_block_uuids
        self.accessed = False


class InvalidPipelineError(Exception):
    """
    Invalid pipeline found due to existence of a cycle.
    """

    pass<|MERGE_RESOLUTION|>--- conflicted
+++ resolved
@@ -154,10 +154,6 @@
         else:
             self.load_config(config, catalog=catalog)
 
-    @classmethod
-<<<<<<< HEAD
-    def build_config_path(self, uuid: str, repo_path: str, use_repo_path: bool = False) -> str:
-=======
     def build_config_path(
         self,
         uuid: str,
@@ -165,7 +161,6 @@
         context_data: Dict = None,
         use_repo_path: bool = False,
     ) -> str:
->>>>>>> 4831c949
         if project_platform_activated() and not use_repo_path:
             from mage_ai.settings.platform.utils import get_pipeline_config_path
 
@@ -186,9 +181,6 @@
 
     @property
     def config_path(self):
-<<<<<<< HEAD
-        return self.build_config_path(self.uuid, self.repo_path, use_repo_path=self.use_repo_path)
-=======
         if not self._config_path:
             self._config_path = self.build_config_path(
                 self.uuid,
@@ -197,7 +189,6 @@
                 use_repo_path=self.use_repo_path,
             )
         return self._config_path
->>>>>>> 4831c949
 
     @property
     def catalog_config_path(self):
@@ -651,14 +642,10 @@
                 d.get(
                     'full_path',
                 )
-<<<<<<< HEAD
-                for d in build_repo_path_for_all_projects(mage_projects_only=True).values()
-=======
                 for d in build_repo_path_for_all_projects(
                     context_data=kwargs.get('context_data'),
                     mage_projects_only=True
                 ).values()
->>>>>>> 4831c949
             ]
 
             return Pipeline.get_all_pipelines(
