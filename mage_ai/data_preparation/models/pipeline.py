--- conflicted
+++ resolved
@@ -730,24 +730,10 @@
             sample_count=sample_count,
         )
         blocks_data = await asyncio.gather(
-<<<<<<< HEAD
-            *[
-                b.to_dict_async(
-                    **merge_dict(
-                        shared_kwargs,
-                        dict(
-                            include_block_pipelines=include_block_pipelines,
-                        ),
-                    )
-                )
-                for b in self.blocks_by_uuid.values()
-            ]
-=======
             *[b.to_dict_async(**merge_dict(shared_kwargs, dict(
                 include_block_catalog=include_block_catalog,
                 include_block_pipelines=include_block_pipelines,
             ))) for b in self.blocks_by_uuid.values()]
->>>>>>> 29c41560
         )
         callbacks_data = await asyncio.gather(
             *[b.to_dict_async(**shared_kwargs) for b in self.callbacks_by_uuid.values()]
