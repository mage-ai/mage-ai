--- conflicted
+++ resolved
@@ -443,7 +443,6 @@
             elif os.path.exists(self.file_path):
                 with open(self.file_path) as file:
                     exec(file.read(), {self.type: block_decorator(decorated_functions)})
-<<<<<<< HEAD
 
             if BlockType.CHART == self.type:
                 variables = self.get_variables_from_code_execution(results)
@@ -451,23 +450,14 @@
             else:
                 block_function = self.__validate_execution(decorated_functions, input_vars)
                 if block_function is not None:
-                    outputs = block_function(*input_vars)
+                    if global_vars is not None and len(global_vars) != 0:
+                        outputs = block_function(*input_vars, **global_vars)
+                    else:
+                        outputs = block_function(*input_vars)
                     if outputs is None:
                         outputs = []
                     if type(outputs) is not list:
                         outputs = [outputs]
-=======
-            block_function = self.__validate_execution(decorated_functions, input_vars)
-            if block_function is not None:
-                if global_vars is not None and len(global_vars) != 0:
-                    outputs = block_function(*input_vars, **global_vars)
-                else:
-                    outputs = block_function(*input_vars)
-                if outputs is None:
-                    outputs = []
-                if type(outputs) is not list:
-                    outputs = [outputs]
->>>>>>> 65420b20
 
         output_message = dict(output=outputs)
         if redirect_outputs:
