import os
from datetime import datetime
from typing import Any, Dict, List, Optional

import pandas as pd

from mage_ai.data_cleaner.shared.utils import is_geo_dataframe, is_spark_dataframe
<<<<<<< HEAD
from mage_ai.data_preparation.models.utils import infer_variable_type
from mage_ai.data_preparation.models.variable import VARIABLE_DIR, Variable
from mage_ai.data_preparation.models.variables.constants import VariableType
=======
from mage_ai.data_preparation.models.utils import warn_for_repo_path
from mage_ai.data_preparation.models.variable import (
    VARIABLE_DIR,
    Variable,
    VariableType,
)
>>>>>>> 052227ce
from mage_ai.data_preparation.repo_manager import get_repo_config
from mage_ai.data_preparation.storage.local_storage import LocalStorage
from mage_ai.settings.platform import project_platform_activated
from mage_ai.settings.repo import get_repo_path, get_variables_dir
from mage_ai.shared.constants import GCS_PREFIX, S3_PREFIX
from mage_ai.shared.dates import str_to_timedelta
from mage_ai.shared.environments import is_debug
from mage_ai.shared.utils import clean_name


class VariableManager:
    def __init__(self, repo_path=None, variables_dir=None):
        warn_for_repo_path(repo_path)
        self.repo_path = repo_path or get_repo_path()
        if variables_dir is None:
            self.variables_dir = self.repo_path
        else:
            self.variables_dir = variables_dir
        self.storage = LocalStorage()
        # TODO: implement caching logic

    @classmethod
    def get_manager(
        cls,
        repo_path: Optional[str] = None,
        variables_dir: Optional[str] = None,
    ) -> 'VariableManager':
        manager_args = dict(
            repo_path=repo_path,
            variables_dir=variables_dir,
        )
        if variables_dir is not None and variables_dir.startswith(S3_PREFIX):
            return S3VariableManager(**manager_args)
        elif variables_dir is not None and variables_dir.startswith(GCS_PREFIX):
            return GCSVariableManager(**manager_args)
        else:
            return VariableManager(**manager_args)

    def add_variable(
        self,
        pipeline_uuid: str,
        block_uuid: str,
        variable_uuid: str,
        data: Any,
        partition: Optional[str] = None,
        variable_type: Optional[VariableType] = None,
        clean_block_uuid: bool = True,
    ) -> None:
        variable_type, _ = infer_variable_type(
            data,
            repo_path=self.repo_path,
            variable_type=variable_type,
        )

        variable = Variable(
            clean_name(variable_uuid),
            self.pipeline_path(pipeline_uuid),
            block_uuid,
            partition=partition,
            storage=self.storage,
            variable_type=variable_type,
            clean_block_uuid=clean_block_uuid,
        )

        # Delete data if it exists
        variable.delete()
        variable.variable_type = variable_type
        variable.write_data(data)
        if is_debug():
            print(
                f'Variable {variable_uuid} ({variable_type or "no type"}) for block {block_uuid} '
                f"in pipeline {pipeline_uuid} "
                f"stored in {variable.variable_path}"
            )

    def build_variable(
        self,
        pipeline_uuid: str,
        block_uuid: str,
        variable_uuid: str,
        partition: str = None,
        variable_type: VariableType = None,
        clean_variable_uuid: bool = True,
    ) -> Variable:
        return Variable(
            clean_name(variable_uuid) if clean_variable_uuid else variable_uuid,
            self.pipeline_path(pipeline_uuid),
            block_uuid,
            partition=partition,
            storage=self.storage,
            variable_type=variable_type,
        )

    async def add_variable_async(
        self,
        pipeline_uuid: str,
        block_uuid: str,
        variable_uuid: str,
        data: Any,
        partition: str = None,
        variable_type: VariableType = None,
        clean_block_uuid: bool = True,
    ) -> None:
        if type(data) is pd.DataFrame:
            variable_type = VariableType.DATAFRAME
        elif is_spark_dataframe(data):
            variable_type = VariableType.SPARK_DATAFRAME
        elif is_geo_dataframe(data):
            variable_type = VariableType.GEO_DATAFRAME
        variable = Variable(
            clean_name(variable_uuid),
            self.pipeline_path(pipeline_uuid),
            block_uuid,
            partition=partition,
            storage=self.storage,
            variable_type=variable_type,
            clean_block_uuid=clean_block_uuid,
        )
        # Delete data if it exists
        variable.delete()
        variable.variable_type = variable_type
        await variable.write_data_async(data)

    def clean_variables(self, pipeline_uuid: str = None):
        from mage_ai.data_preparation.models.pipeline import Pipeline

        repo_config = get_repo_config()
        if not repo_config.variables_retention_period:
            print('Variable retention period is not provided.')
            return
        min_partition = (
            datetime.utcnow() - str_to_timedelta(repo_config.variables_retention_period)
        ).strftime(format='%Y%m%dT%H%M%S')
        print(f'Clean variables before partition {min_partition}')
        if pipeline_uuid is None:
            pipeline_uuids = Pipeline.get_all_pipelines(self.repo_path)
        else:
            pipeline_uuids = [pipeline_uuid]
        for pipeline_uuid in pipeline_uuids:
            print(f'Removing cached variables from pipeline {pipeline_uuid}')
            pipeline_variable_path = os.path.join(
                self.pipeline_path(pipeline_uuid),
                VARIABLE_DIR,
            )
            dirs = self.storage.listdir(pipeline_variable_path)
            for dirname in dirs:
                if dirname.isdigit():
                    pipeline_schedule_vpath = os.path.join(
                        pipeline_variable_path, dirname
                    )
                    execution_partitions = self.storage.listdir(
                        pipeline_schedule_vpath,
                    )
                    for partition in execution_partitions:
                        if partition <= min_partition:
                            pipeline_partition_vpath = os.path.join(
                                pipeline_schedule_vpath,
                                partition,
                            )
                            print(f'Removing folder {pipeline_partition_vpath}')
                            self.storage.remove_dir(pipeline_partition_vpath)

    def delete_variable(
        self,
        pipeline_uuid: str,
        block_uuid: str,
        variable_uuid: str,
        partition: str = None,
        variable_type: VariableType = None,
        clean_block_uuid: bool = True,
    ) -> None:
        Variable(
            variable_uuid,
            self.pipeline_path(pipeline_uuid),
            block_uuid,
            partition=partition,
            storage=self.storage,
            variable_type=variable_type,
            clean_block_uuid=clean_block_uuid,
        ).delete()

    def get_variable(
        self,
        pipeline_uuid: str,
        block_uuid: str,
        variable_uuid: str,
        dataframe_analysis_keys: List[str] = None,
        partition: str = None,
        variable_type: VariableType = None,
        raise_exception: bool = False,
        sample: bool = False,
        sample_count: int = None,
        spark=None,
        clean_block_uuid: bool = True,
    ) -> Any:
        variable = self.get_variable_object(
            pipeline_uuid,
            block_uuid,
            variable_uuid,
            partition=partition,
            variable_type=variable_type,
            spark=spark,
            clean_block_uuid=clean_block_uuid,
        )
        return variable.read_data(
            dataframe_analysis_keys=dataframe_analysis_keys,
            raise_exception=raise_exception,
            sample=sample,
            sample_count=sample_count,
            spark=spark,
        )

    def get_variable_object(
        self,
        pipeline_uuid: str,
        block_uuid: str,
        variable_uuid: str,
        partition: str = None,
        variable_type: VariableType = None,
        clean_block_uuid: bool = True,
        spark=None,
    ) -> Variable:
        if variable_type == VariableType.DATAFRAME and spark is not None:
            variable_type = VariableType.SPARK_DATAFRAME
        return Variable(
            variable_uuid,
            self.pipeline_path(pipeline_uuid),
            block_uuid,
            partition=partition,
            spark=spark,
            storage=self.storage,
            variable_type=variable_type,
            clean_block_uuid=clean_block_uuid,
        )

    def get_variables_by_pipeline(self, pipeline_uuid: str) -> Dict[str, List[str]]:
        from mage_ai.data_preparation.models.pipeline import Pipeline

        pipeline = Pipeline.get(pipeline_uuid, repo_path=self.repo_path)
        variable_dir_path = os.path.join(
            self.pipeline_path(pipeline_uuid), VARIABLE_DIR
        )
        if not self.storage.path_exists(variable_dir_path):
            return dict()
        block_dirs = self.storage.listdir(variable_dir_path)
        variables_by_block = dict()
        for d in block_dirs:
            if not pipeline.has_block(d) and d != 'global':
                continue
            block_variables_path = os.path.join(variable_dir_path, d)
            if not self.storage.isdir(block_variables_path):
                variables_by_block[d] = []
            else:
                variables = self.storage.listdir(os.path.join(variable_dir_path, d))
                variable_names = sorted([v.split('.')[0] for v in variables])
                variables_by_block[d] = [v for v in variable_names if v != '']
        return variables_by_block

    def get_variables_by_block(
        self,
        pipeline_uuid: str,
        block_uuid: str,
        partition: str = None,
        clean_block_uuid: bool = True,
        max_results: int = None,
    ) -> List[str]:
        variable_dir_path = os.path.join(
            self.pipeline_path(pipeline_uuid),
            VARIABLE_DIR,
            partition or '',
            clean_name(block_uuid) if clean_block_uuid else block_uuid,
        )
        if not self.storage.path_exists(variable_dir_path):
            return []
        variables = self.storage.listdir(variable_dir_path, max_results=max_results)
        return sorted([v.split('.')[0] for v in variables])

    def pipeline_path(self, pipeline_uuid: str) -> str:
        path = os.path.join(self.variables_dir, 'pipelines', pipeline_uuid)
        if type(self.storage) is LocalStorage:
            if not self.storage.path_exists(path):
                self.storage.makedirs(path, exist_ok=True)
        return path


class S3VariableManager(VariableManager):
    def __init__(self, repo_path=None, variables_dir=None):
        super().__init__(repo_path=repo_path, variables_dir=variables_dir)
        from mage_ai.data_preparation.storage.s3_storage import S3Storage

        self.storage = S3Storage(dirpath=variables_dir)


class GCSVariableManager(VariableManager):
    def __init__(self, repo_path=None, variables_dir=None):
        super().__init__(repo_path=repo_path, variables_dir=variables_dir)
        from mage_ai.data_preparation.storage.gcs_storage import GCSStorage

        self.storage = GCSStorage(dirpath=variables_dir)


def clean_variables(pipeline_uuid: str = None):
    variables_dir = get_variables_dir()
    VariableManager(variables_dir=variables_dir).clean_variables(
        pipeline_uuid=pipeline_uuid
    )


def get_global_variables(
    pipeline_uuid: str,
    pipeline=None,
) -> Dict[str, Any]:
    """
    Get all global variables. Global variables are stored together with project's code.
    """
    from mage_ai.data_preparation.models.pipeline import Pipeline

    pipeline = pipeline or Pipeline.get(
<<<<<<< HEAD
        pipeline_uuid, all_projects=project_platform_activated()
=======
        pipeline_uuid,
        all_projects=project_platform_activated(),
>>>>>>> 052227ce
    )
    if pipeline.variables is not None:
        global_variables = pipeline.variables
    else:
        variables_dir = get_variables_dir()
        variables = VariableManager(variables_dir=variables_dir).get_variables_by_block(
            pipeline_uuid,
            'global',
        )
        global_variables = dict()
        for variable in variables:
            global_variables[variable] = get_global_variable(pipeline_uuid, variable)

    return global_variables


def get_global_variable(
    pipeline_uuid: str,
    key: str,
) -> Any:
    """
    Get global variable by key. Global variables are stored together with project's code.
    """
    from mage_ai.data_preparation.models.pipeline import Pipeline

    pipeline = Pipeline.get(
        pipeline_uuid,
        all_projects=project_platform_activated(),
    )
    if pipeline.variables is not None:
        return pipeline.variables.get(key)
    else:
        return VariableManager(variables_dir=get_variables_dir()).get_variable(
            pipeline_uuid,
            'global',
            key,
        )


def get_variable(pipeline_uuid: str, block_uuid: str, key: str, **kwargs) -> Any:
    """
    Set block intermediate variable by key.
    Block intermediate variables are stored in variables dir.
    """
    return VariableManager(variables_dir=get_variables_dir()).get_variable(
        pipeline_uuid,
        block_uuid,
        key,
        **kwargs,
    )


def set_global_variable(
    pipeline_uuid: str,
    key: str,
    value: Any,
    repo_path: str = None,
) -> None:
    """
    Set global variable by key. Global variables are stored together with project's code.
    """
    from mage_ai.data_preparation.models.pipeline import Pipeline
<<<<<<< HEAD

    pipeline = Pipeline.get(pipeline_uuid)
=======
    pipeline = Pipeline.get(pipeline_uuid, repo_path=repo_path)
>>>>>>> 052227ce

    if pipeline.variables is None:
        pipeline.variables = get_global_variables(pipeline_uuid)
    pipeline.update_global_variable(key, value)


def delete_global_variable(
    pipeline_uuid: str,
    key: str,
    repo_path: str = None,
) -> None:
    """
    Delete global variable by key. Global variables are stored together with project's code.
    """
    from mage_ai.data_preparation.models.pipeline import Pipeline
<<<<<<< HEAD

    pipeline = Pipeline.get(pipeline_uuid)
=======
    pipeline = Pipeline.get(pipeline_uuid, repo_path=repo_path)
>>>>>>> 052227ce
    if pipeline.variables is not None:
        pipeline.delete_global_variable(key)
    else:
        VariableManager(
            variables_dir=get_variables_dir(),
        ).delete_variable(pipeline_uuid, 'global', key)<|MERGE_RESOLUTION|>--- conflicted
+++ resolved
@@ -5,18 +5,16 @@
 import pandas as pd
 
 from mage_ai.data_cleaner.shared.utils import is_geo_dataframe, is_spark_dataframe
-<<<<<<< HEAD
 from mage_ai.data_preparation.models.utils import infer_variable_type
 from mage_ai.data_preparation.models.variable import VARIABLE_DIR, Variable
 from mage_ai.data_preparation.models.variables.constants import VariableType
-=======
+
 from mage_ai.data_preparation.models.utils import warn_for_repo_path
 from mage_ai.data_preparation.models.variable import (
     VARIABLE_DIR,
     Variable,
     VariableType,
 )
->>>>>>> 052227ce
 from mage_ai.data_preparation.repo_manager import get_repo_config
 from mage_ai.data_preparation.storage.local_storage import LocalStorage
 from mage_ai.settings.platform import project_platform_activated
@@ -335,12 +333,9 @@
     from mage_ai.data_preparation.models.pipeline import Pipeline
 
     pipeline = pipeline or Pipeline.get(
-<<<<<<< HEAD
         pipeline_uuid, all_projects=project_platform_activated()
-=======
         pipeline_uuid,
         all_projects=project_platform_activated(),
->>>>>>> 052227ce
     )
     if pipeline.variables is not None:
         global_variables = pipeline.variables
@@ -403,12 +398,9 @@
     Set global variable by key. Global variables are stored together with project's code.
     """
     from mage_ai.data_preparation.models.pipeline import Pipeline
-<<<<<<< HEAD
 
     pipeline = Pipeline.get(pipeline_uuid)
-=======
     pipeline = Pipeline.get(pipeline_uuid, repo_path=repo_path)
->>>>>>> 052227ce
 
     if pipeline.variables is None:
         pipeline.variables = get_global_variables(pipeline_uuid)
@@ -424,12 +416,10 @@
     Delete global variable by key. Global variables are stored together with project's code.
     """
     from mage_ai.data_preparation.models.pipeline import Pipeline
-<<<<<<< HEAD
+
 
     pipeline = Pipeline.get(pipeline_uuid)
-=======
     pipeline = Pipeline.get(pipeline_uuid, repo_path=repo_path)
->>>>>>> 052227ce
     if pipeline.variables is not None:
         pipeline.delete_global_variable(key)
     else:
