--- conflicted
+++ resolved
@@ -1,8 +1,4 @@
-<<<<<<< HEAD
-from jupyter_client import KernelManager
-=======
 from jupyter_client import KernelClient, KernelManager
->>>>>>> 65420b20
 from jupyter_client.session import Session
 from mage_ai.data_preparation.models.constants import (
     BlockType,
@@ -14,13 +10,9 @@
 from mage_ai.shared.hash import merge_dict
 import json
 import os
-<<<<<<< HEAD
-import tornado.websocket
-=======
 import threading
 import tornado.websocket
 import uuid
->>>>>>> 65420b20
 
 
 class WebSocketServer(tornado.websocket.WebSocketHandler):
@@ -58,17 +50,9 @@
 
         run_upstream = message.get('run_upstream')
 
-<<<<<<< HEAD
-        if custom_code:
-            block_type = message.get('type')
-            block_uuid = message.get('uuid')
-            pipeline_uuid = message.get('pipeline_uuid')
-            widget = BlockType.CHART == block_type
-=======
         if execute_pipeline:
             pipeline_uuid = message.get('pipeline_uuid')
             pipeline = Pipeline(pipeline_uuid, get_repo_path())
->>>>>>> 65420b20
 
             value = dict(
                 pipeline_uuid=pipeline_uuid,
@@ -93,9 +77,11 @@
 
             threading.Thread(target=run_pipeline).start()
         elif custom_code:
+            block_type = message.get('type')
             block_uuid = message.get('uuid')
             pipeline_uuid = message.get('pipeline_uuid')
-
+            widget = BlockType.CHART == block_type
+          
             client = self.init_kernel_client()
 
             pipeline = Pipeline(pipeline_uuid, get_repo_path())
