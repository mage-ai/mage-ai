--- conflicted
+++ resolved
@@ -15,35 +15,9 @@
 import { isBadQuality } from '@components/utils'
 
 const ColumnView: NextPage = () => {
-<<<<<<< HEAD
   const columnTypes = Object.entries(DATASET_PAYLOAD.metadata.column_types);
 
   const viewDataset = () => Router.push(`/datasets`);
-=======
-  const router = useRouter();
-  const { slug } = router.query;
-
-  const viewDataset = () => Router.push(`/datasets/${slug}`);
-
-  const { data: featureSetData } = api.feature_sets.detail(slug);
-  const featureSetMemo = useMemo(() => featureSetData, [
-    featureSetData,
-  ]);
-
-  const [featureSet, setFeatureSet] = useState({
-    id: slug,
-    metadata: {
-      column_types: {},
-    },
-    statistics: {},
-  });
-
-  useEffect(() => setFeatureSet(featureSetMemo), [
-    featureSetMemo,
-  ]);
-
-  const columnTypes = Object.entries(featureSet.metadata.column_types);
->>>>>>> c612c153
 
   const headEl = (
     <FlexContainer alignItems="justify-right" flexDirection="row-reverse" >
