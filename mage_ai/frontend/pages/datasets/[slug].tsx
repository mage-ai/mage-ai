--- conflicted
+++ resolved
@@ -1,9 +1,5 @@
 import Router, { useRouter } from 'next/router';
-<<<<<<< HEAD
 import { useCallback, useEffect, useMemo, useState } from "react";
-=======
-import { useState } from "react";
->>>>>>> 268fbcd3
 
 import Button from "@oracle/elements/Button";
 import Flex from "@oracle/components/Flex";
@@ -22,8 +18,6 @@
 
   const router = useRouter()
   const { slug } = router.query
-<<<<<<< HEAD
-  // TODO: Replace with API Call during Integration
 
   // Datatable
   const { data: datasetResponse } = api.feature_sets.detail(slug);
@@ -39,31 +33,6 @@
   const [columnHeaderSample, setColumnHeaderSample] = useState([{}]);
   // const [rowGroupDataSample, setRowGroupDataSample] = useState({}); //TODO
   const [metricSample, setMetricSample] = useState({});
-=======
-  console.log("Dataset ID from page:", slug);
-
-  // TODO: Replace with API Call during Integration
-
-  // Datatable
-  const datatable_values = api.feature_sets.detail(slug);
-  console.log("Response from backend", datatable_values);
-
-  const columnHeaderSample = [
-    {
-      label: "Number of purchases",
-    },
-    {
-      Icon: true,
-      label: "Customer_ID",   
-    },
-    {
-      label: "Product_ID",
-    },
-    {
-      label: "Rating",
-    },
-  ];
->>>>>>> 268fbcd3
   
   // TODO: Move to const file 
   const metricsKeys =  [
@@ -101,9 +70,7 @@
       rowData: [],
     };
 
-    var metricRows = [] // List of JSON
-
-    // Make the JSON a key of list values.
+    var metricRows = []
     stats.forEach(function (val, i) {
       var statpair = [val, statistics[val]]
       var values = {
