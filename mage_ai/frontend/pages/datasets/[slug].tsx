--- conflicted
+++ resolved
@@ -1,31 +1,22 @@
 import React, { useEffect, useMemo, useState } from 'react';
 import Router, { useRouter } from 'next/router';
 
-<<<<<<< HEAD
 import Accordion from '@oracle/components/Accordion';
 import AccordionPanel from '@oracle/components/Accordion/AccordionPanel';
+import ActionForm from '@components/ActionForm';
 import BaseTable from '@oracle/components/Table/BaseTable'; 
-=======
-import ActionForm from '@components/ActionForm';
->>>>>>> d384604d
 import Button from '@oracle/elements/Button';
 import FeatureProfiles from '@components/datasets/FeatureProfiles';
 import Flex from '@oracle/components/Flex';
 import FlexContainer from '@oracle/components/FlexContainer';
 import Layout from '@oracle/components/Layout';
-<<<<<<< HEAD
 import Link from '@oracle/elements/Link';
-=======
->>>>>>> d384604d
 import Overview from '@components/datasets/Insights/Overview';
 import Select from '@oracle/elements/Inputs/Select';
 import SimpleDataTable, { ColumnHeaderType, RowGroupDataType } from '@oracle/components/Table/SimpleDataTable';
 import Spacing from '@oracle/elements/Spacing';
-<<<<<<< HEAD
 import RowCard from '@oracle/components/RowCard';
-=======
 import SuggestionsList from '@components/suggestions/SuggestionsList';
->>>>>>> d384604d
 import Tabs, { Tab } from '@oracle/components/Tabs';
 import Text from '@oracle/elements/Text';
 import TransformerActionType from '@interfaces/TransformerActionType';
@@ -34,14 +25,8 @@
 import { UNIT } from '@oracle/styles/units/spacing';
 
 function Data() {
-<<<<<<< HEAD
-
   const router = useRouter();
   const { slug } = router.query;
-=======
-  const router = useRouter()
-  const { slug } = router.query
->>>>>>> d384604d
 
   // Datatable
   const { data: datasetResponse } = api.feature_sets.detail(slug);
@@ -243,7 +228,6 @@
     </FlexContainer>
   );
 
-<<<<<<< HEAD
   type ActionProps = {
     idx: number;
     link?: () => void;
@@ -351,8 +335,6 @@
     </Accordion>
   );
 
-=======
->>>>>>> d384604d
   const dataEl = (
     <BaseTable
       columnHeaders={columnHeaderSample}
@@ -365,11 +347,7 @@
   const metricsEl = (
     <SimpleDataTable
       columnFlexNumbers={[1, 1]}
-<<<<<<< HEAD
-      columnHeaders={[{label:'Quality Metrics'}]}
-=======
       columnHeaders={[{ label: 'Quality Metrics' }]}
->>>>>>> d384604d
       rowGroupData={[metricSample]}
     />
   );
@@ -378,11 +356,7 @@
   const statsEl = (
     <SimpleDataTable
       columnFlexNumbers={[1, 1, 1]}
-<<<<<<< HEAD
-      columnHeaders={[{label:'Statistics'}]}
-=======
       columnHeaders={[{ label: 'Statistics' }]}
->>>>>>> d384604d
       rowGroupData={[statSample]}
     />
   );
@@ -433,13 +407,6 @@
           rowGroupData={rowGroupDataSample && [rowGroupDataSample]}
         />
       </Tab>
-<<<<<<< HEAD
-      <Tab key="reports" label="Report">
-        <Spacing mb={3} mt={3} />
-        {reportsEl}
-      </Tab>
-      <Tab key="visualizations" label="Visualization"></Tab>
-=======
       <Tab key="reports" label="Reports">
         <Spacing mb={3} mt={3} />
         {reportsEl}
@@ -452,7 +419,6 @@
           statistics={statistics}
         />
       </Tab>
->>>>>>> d384604d
     </Tabs>
   );
 
