--- conflicted
+++ resolved
@@ -153,7 +153,6 @@
   return utcDate;
 }
 
-<<<<<<< HEAD
 // Return a map of the current time in the different provided timezones
 export function currentTimes({ 
   timeZones, 
@@ -185,10 +184,10 @@
 
 export function abbreviatedTimezone(timezone: TimeZoneEnum) {
   return tzMoment.tz(TIME_ZONE_NAMES[timezone]).zoneAbbr();
-=======
+}
+
 export function dateFromFromUnixTimestamp(timestamp: number) {
   return moment.unix(timestamp);
->>>>>>> 72147d87
 }
 
 export function dateFormatLongFromUnixTimestamp(text, opts: { withSeconds?: boolean } = {}) {
