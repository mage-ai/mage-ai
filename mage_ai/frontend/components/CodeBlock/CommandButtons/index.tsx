import { useContext, useMemo, useRef, useState } from 'react';
import { ThemeContext } from 'styled-components';
import { useMutation } from 'react-query';

import AddChartMenu from './AddChartMenu';
import BlockType, {
  BlockTypeEnum,
} from '@interfaces/BlockType';
import Button from '@oracle/elements/Button';
import Circle from '@oracle/elements/Circle';
import ClickOutside from '@oracle/components/ClickOutside';
import Convert from '@oracle/icons/custom/Convert';
import FlexContainer from '@oracle/components/FlexContainer';
import FlyoutMenu from '@oracle/components/FlyoutMenu';
import FlyoutMenuWrapper from '@oracle/components/FlyoutMenu/FlyoutMenuWrapper';
import KeyboardTextGroup from '@oracle/elements/KeyboardTextGroup';
import PipelineType from '@interfaces/PipelineType';
import Spacing from '@oracle/elements/Spacing';
import Spinner from '@oracle/components/Spinner';
import Text from '@oracle/elements/Text';
import Tooltip from '@oracle/components/Tooltip';
import api from '@api';
import dark from '@oracle/styles/themes/dark';
import { ExecutionStateEnum } from '@interfaces/KernelOutputType';
import {
  Close,
  Ellipsis,
  NavGraph,
  PlayButtonFilled,
} from '@oracle/icons';
import {
  KEY_SYMBOL_CONTROL,
  KEY_SYMBOL_ENTER,
  KEY_SYMBOL_I,
  KEY_SYMBOL_META,
} from '@utils/hooks/keyboardShortcuts/constants';
import { PADDING_UNITS, UNIT } from '@oracle/styles/units/spacing';
import { PipelineTypeEnum } from '@interfaces/PipelineType';
import { buildConvertBlockMenuItems, getMoreActionsItems } from '../utils';
import { getColorsForBlockType } from '../index.style';
import { isMac } from '@utils/os';
import { indexBy } from '@utils/array';
import { onSuccess } from '@api/utils/response';

export type CommandButtonsSharedProps = {
  addWidget: (widget: BlockType, opts?: {
    onCreateCallback?: (block: BlockType) => void;
  }) => Promise<any>;
  blocks: BlockType[];
  deleteBlock: (block: BlockType) => void;
  executionState: ExecutionStateEnum;
  interruptKernel: () => void;
};

type CommandButtonsProps = {
  addNewBlock: (block: BlockType) => Promise<any>;
  block: BlockType;
  fetchPipeline: () => void;
<<<<<<< HEAD
  pipeline?: PipelineType;
=======
  pipelineType?: PipelineTypeEnum;
>>>>>>> b992b955
  runBlock: (payload: {
    block: BlockType;
    code?: string;
    disableReset?: boolean;
    runDownstream?: boolean;
    runSettings?: {
      run_model?: boolean;
    };
    runUpstream?: boolean;
    runTests?: boolean;
  }) => void;
  savePipelineContent: (payload?: {
    block?: BlockType;
    pipeline?: PipelineType;
  }) => Promise<any>;
  setOutputCollapsed: (outputCollapsed: boolean) => void;
  setErrors: (opts: {
    errors: any;
    response: any;
  }) => void;
  visible: boolean;
} & CommandButtonsSharedProps;

function CommandButtons({
  addNewBlock,
  addWidget,
  block,
  blocks,
  deleteBlock,
  executionState,
  fetchPipeline,
  interruptKernel,
  pipeline,
  runBlock,
  savePipelineContent,
  setErrors,
  setOutputCollapsed,
  visible,
}: CommandButtonsProps) {
  const {
    all_upstream_blocks_executed: upstreamBlocksExecuted = true,
    color: blockColor,
    type,
    uuid,
  } = block;
  const refAddChart = useRef(null);
  const refConvertBlock = useRef(null);
  const refExecuteActions = useRef(null);
  const refMoreActions = useRef(null);

  const pipelineType = pipeline?.type;

  const [showAddCharts, setShowAddCharts] = useState<boolean>(false);
  const [showConvertMenu, setShowConvertMenu] = useState<boolean>(false);
  const [showExecuteActions, setShowExecuteActions] = useState<boolean>(false);
  const [showMoreActions, setShowMoreActions] = useState<boolean>(false);

  const themeContext = useContext(ThemeContext);
  const isInProgress = ExecutionStateEnum.IDLE !== executionState;
  const color = getColorsForBlockType(
    type,
    { blockColor: blockColor, theme: themeContext },
  ).accent;
  const isStreamingPipeline = pipelineType === PipelineTypeEnum.STREAMING;

  const convertBlockMenuItems =
    useMemo(() => buildConvertBlockMenuItems(
      block,
      blocks,
      'CommandButtons',
      addNewBlock,
    ).map((config) => ({
      ...config,
      onClick: () => savePipelineContent().then(() => config.onClick()),
    })),
    [
      addNewBlock,
      block,
      blocks,
      savePipelineContent,
    ]);

  const blocksMapping = useMemo(() => indexBy(blocks, ({ uuid }) => uuid), [blocks]);
  const isDBT = useMemo(() => BlockTypeEnum.DBT === block?.type, [block]);

  const [updatePipeline, { isLoading: isLoadingUpdatePipeline }] = useMutation(
    api.pipelines.useUpdate(pipeline?.uuid),
    {
      onSuccess: (response: any) => onSuccess(
        response, {
          callback: () => {
            fetchPipeline();
          },
          onErrorCallback: (response, errors) => setErrors({
            errors,
            response,
          }),
        },
      ),
    },
  );

  return (
    <FlexContainer
      alignItems="center"
    >
      {ExecutionStateEnum.QUEUED === executionState && (
        <Spinner
          color={(themeContext || dark).content.active}
          type="cylon"
        />
      )}
      {ExecutionStateEnum.BUSY === executionState && (
        <Spinner
          color={(themeContext || dark).content.active}
        />
      )}

      {(!isInProgress && !isStreamingPipeline) &&  (
        <>
          <Tooltip
            appearBefore
            default
            label={(
              <Text>
                {isDBT ? 'Compile and preview data' : 'Run block'}
                &nbsp;
                &nbsp;
                <KeyboardTextGroup
                  inline
                  keyTextGroups={[[
                    isMac() ? KEY_SYMBOL_META : KEY_SYMBOL_CONTROL,
                    KEY_SYMBOL_ENTER,
                  ]]}
                  monospace
                  uuidForKey={uuid}
                />
              </Text>
            )}
            size={UNIT * 3}
            widthFitContent
          >
            <Button
              noBackground
              noBorder
              noPadding
              onClick={() => {
                if (upstreamBlocksExecuted) {
                  runBlock({ block });
                } else {
                  setShowExecuteActions(true);
                }
              }}
            >
              <Circle
                color={color}
                size={UNIT * 3}
              >
                <PlayButtonFilled
                  black
                  size={UNIT * 1.5}
                />
              </Circle>
            </Button>
          </Tooltip>
          <ClickOutside
            disableEscape
            onClickOutside={() => setShowExecuteActions(false)}
            open={showExecuteActions}
          >
            <FlyoutMenu
              items={
                [
                  {
                    label: () => 'Execute block',
                    onClick: () => runBlock({ block }),
                    uuid: 'execute_block',
                  },
                  {
                    label: () => 'Execute with upstream blocks',
                    onClick: () => runBlock({ block, runUpstream: true }),
                    uuid: 'execute_upstream',
                  },
                ]
              }
              onClickCallback={() => setShowExecuteActions(false)}
              open={showExecuteActions}
              parentRef={refExecuteActions}
              rightOffset={UNIT * 13.25}
              topOffset={UNIT * 4.5}
              uuid="execute_actions"
              width={UNIT * 25}
            />
          </ClickOutside>
        </>
      )}

      {isInProgress && (
        <Spacing ml={PADDING_UNITS}>
          <Tooltip
            appearBefore
            default
            label={(
              <Text>
                Interrupt kernel
                &nbsp;
                &nbsp;
                <KeyboardTextGroup
                  inline
                  keyTextGroups={[[KEY_SYMBOL_I], [KEY_SYMBOL_I]]}
                  monospace
                  uuidForKey={uuid}
                />
              </Text>
            )}
            size={UNIT * 2.5}
            widthFitContent
          >
            <Button
              noBackground
              noBorder
              noPadding
              onClick={() => interruptKernel()}
            >
              <Circle
                borderSize={1.5}
                size={UNIT * 2.5}
              >
                <Close size={UNIT * 1} />
              </Circle>
            </Button>
          </Tooltip>
        </Spacing>
      )}

      {(BlockTypeEnum.SCRATCHPAD === block.type && !isStreamingPipeline) && (
        <Spacing ml={PADDING_UNITS}>
          <FlyoutMenuWrapper
            items={convertBlockMenuItems}
            onClickCallback={() => setShowConvertMenu(false)}
            onClickOutside={() => setShowConvertMenu(false)}
            open={showConvertMenu}
            parentRef={refConvertBlock}
            rightOffset={0}
            topOffset={4}
            uuid="CommandButtons/convert_block"
          >
            <Tooltip
              appearBefore
              default
              label={(
                <Text>
                  Convert block
                </Text>
              )}
              size={UNIT * 2.5}
              widthFitContent
            >
              <Button
                noBackground
                noBorder
                noPadding
                onClick={() => setShowConvertMenu(!showConvertMenu)}
                ref={refConvertBlock}
              >
                <Convert size={UNIT * 2.5} />
              </Button>
            </Tooltip>
          </FlyoutMenuWrapper>
        </Spacing>
      )}

      {([
        BlockTypeEnum.DATA_LOADER,
        BlockTypeEnum.TRANSFORMER,
      ].includes(block.type) && !isStreamingPipeline) && (
        <>
          <Spacing
            ml={PADDING_UNITS}
            ref={refAddChart}
          >
            <Tooltip
              appearBefore
              default
              label="Add chart"
              size={UNIT * 2.25}
              widthFitContent
            >
              <Button
                noBackground
                noBorder
                noPadding
                onClick={() => setShowAddCharts(currState => !currState)}
              >
                <NavGraph size={UNIT * 2.25} />
              </Button>
            </Tooltip>
          </Spacing>

          <ClickOutside
            disableEscape
            onClickOutside={() => setShowAddCharts(false)}
            open={showAddCharts}
          >
            <AddChartMenu
              addWidget={addWidget}
              block={block}
              onClickCallback={() => setShowAddCharts(false)}
              open={showAddCharts}
              parentRef={refAddChart}
              rightOffset={UNIT * 9}
              runBlock={runBlock}
              topOffset={UNIT * 2}
            />
          </ClickOutside>
        </>
      )}

      <div ref={refMoreActions}>
        <Spacing ml={PADDING_UNITS}>
          <Tooltip
            appearBefore
            default
            label={(
              <Text>
                More actions
              </Text>
            )}
            size={UNIT * 2.5}
            widthFitContent
          >
            <Button
              noBackground
              noBorder
              noPadding
              onClick={() => setShowMoreActions(currState => !currState)}
            >
              <Circle
                borderSize={1.5}
                size={UNIT * 2.5}
              >
                <Ellipsis size={UNIT} />
              </Circle>
            </Button>
          </Tooltip>
        </Spacing>
      </div>
      <ClickOutside
        disableEscape
        onClickOutside={() => setShowMoreActions(false)}
        open={showMoreActions}
      >
        <FlyoutMenu
          items={getMoreActionsItems(
            block,
            runBlock,
            deleteBlock,
            setOutputCollapsed,
            isStreamingPipeline,
            {
              blocksMapping,
              fetchPipeline,
              savePipelineContent,
              updatePipeline,
            },
          )}
          onClickCallback={() => setShowMoreActions(false)}
          open={showMoreActions}
          parentRef={refMoreActions}
          rightOffset={UNIT * 4.75}
          topOffset={UNIT * 2}
          uuid="FileHeaderMenu/file_items"
        />
      </ClickOutside>
    </FlexContainer>
  );
}

export default CommandButtons;<|MERGE_RESOLUTION|>--- conflicted
+++ resolved
@@ -56,11 +56,7 @@
   addNewBlock: (block: BlockType) => Promise<any>;
   block: BlockType;
   fetchPipeline: () => void;
-<<<<<<< HEAD
   pipeline?: PipelineType;
-=======
-  pipelineType?: PipelineTypeEnum;
->>>>>>> b992b955
   runBlock: (payload: {
     block: BlockType;
     code?: string;
