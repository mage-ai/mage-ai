--- conflicted
+++ resolved
@@ -546,27 +546,6 @@
         timeSeriesChartsByDatetimeColumn.map(({
           column: datetimeColumn,
           charts: timeseriesCharts,
-<<<<<<< HEAD
-        }) => (
-          // eslint-disable-next-line react/jsx-key
-          <ChartRow
-              left={
-                <ChartContainer
-                  title={`Statistics by date, column: ${datetimeColumn}`}
-                >
-                  {timeseriesCharts.map(({
-                    chart,
-                    metric,
-                  }) => (
-                    // eslint-disable-next-line react/jsx-key
-                    <Spacing mb={4}>
-                      {chart}
-                    </Spacing>
-                  ))}
-                </ChartContainer>
-              }
-            />
-=======
         }, idx) => (
           <ChartRow
             key={idx}
@@ -585,7 +564,6 @@
               </ChartContainer>
             }
           />
->>>>>>> 1096e2c9
         ))
       }
     </FlexContainer>
