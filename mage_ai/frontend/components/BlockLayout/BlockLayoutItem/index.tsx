import { useCallback, useEffect, useMemo, useRef, useState } from 'react';
import { useDrag, useDrop } from 'react-dnd';
import { useMutation } from 'react-query';

import BlockLayoutItemDetail from '../BlockLayoutItemDetail';
import BlockLayoutItemType, { RenderTypeEnum } from '@interfaces/BlockLayoutItemType';
import Button from '@oracle/elements/Button';
import ChartController from '@components/ChartBlock/ChartController';
import Flex from '@oracle/components/Flex';
import FlexContainer from '@oracle/components/FlexContainer';
import FlyoutMenuWrapper from '@oracle/components/FlyoutMenu/FlyoutMenuWrapper';
import LayoutDivider from '../LayoutDivider';
import Spacing from '@oracle/elements/Spacing';
import Spinner from '@oracle/components/Spinner';
import Text from '@oracle/elements/Text';
import TextInput from '@oracle/elements/Inputs/TextInput';
import api from '@api';
import { onSuccess } from '@api/utils/response';
import { ColumnType } from '@interfaces/PageBlockLayoutType';
import { DIVIDER_WIDTH } from '../LayoutDivider/index.style';
import { Ellipsis } from '@oracle/icons';
import { ItemStyle, WIDTH_OFFSET } from './index.style';
import { PADDING_UNITS, UNIT } from '@oracle/styles/units/spacing';
import { VARIABLE_NAME_HEIGHT } from '@interfaces/ChartBlockType';
import { useError } from '@context/Error';
import useAbortController from '@utils/hooks/useAbortController';

type BlockLayoutItemProps = {
  block?: BlockLayoutItemType;
  blockLayoutItem?: BlockLayoutItemType;
  blockUUID: string;
  columnIndex?: number;
  columnLayoutSettings?: ColumnType;
  columnsInRow?: number;
  createNewBlockItem?: (opts?: {
    columnIndex: number;
    rowIndex: number;
  }) => void;
  detail?: boolean;
  disableDrag?: boolean;
  height?: number;
  isLoading?: boolean;
  first?: boolean;
  onDrop?: (opts: {
    blockLayoutItem: BlockLayoutItemType;
    columnIndex: number;
    rowIndex: number;
  }) => void;
  onFetchBlockLayoutItem?: (data: BlockLayoutItemType) => void;
  onSave?: () => void;
  pageBlockLayoutUUID: string;
  removeBlockLayoutItem?: () => void;
  rowIndex?: number;
  setSelectedBlockItem?: (block: BlockLayoutItemType) => void;
  updateLayout?: (column: ColumnType) => void;
  width?: number;
};

function BlockLayoutItem({
  block,
  blockLayoutItem: blockLayoutItemProp = null,
  blockUUID,
  columnIndex,
  columnLayoutSettings,
  columnsInRow,
  createNewBlockItem,
  detail,
  disableDrag,
  first,
  height,
  isLoading: isLoadingProp,
  onDrop,
  onFetchBlockLayoutItem,
  onSave,
  pageBlockLayoutUUID,
  removeBlockLayoutItem,
  rowIndex,
  setSelectedBlockItem,
  updateLayout,
  width,
}: BlockLayoutItemProps) {
  const refMenu = useRef(null);
  const [menuVisible, setMenuVisible] = useState<boolean>(false);
  const [editing, setEditing] = useState<boolean>(false);

  const [isHovering, setIsHovering] = useState<boolean>(false);

  const [columnLayoutSettingsInit] = useState<ColumnType>(columnLayoutSettings);
  const [blockLayoutItemState, setBlockLayoutItem] = useState<BlockLayoutItemType>(block);
  const blockLayoutItem = useMemo(() => blockLayoutItemProp || blockLayoutItemState,
  [
    blockLayoutItemProp,
    blockLayoutItemState,
  ]);

  const [showError] = useError(null, {}, [], {
    uuid: `BlockLayoutItem/${pageBlockLayoutUUID}/${blockUUID}`,
  });

  // Minimum 1000ms refresh interval
  const refreshInterval = useMemo(() => {
    const ri = blockLayoutItem?.data_source?.refresh_interval;

    if (!ri) {
      return 60000;
    }

    return ri;
  }, [
    blockLayoutItem,
  ]);

  const [dataBlockLayoutItem, setDataBlockLayoutItem] =
    useState<{
      block_layout_item?: BlockLayoutItemType,
    }>({
      block_layout_item: blockLayoutItem,
    });
  const [
    fetchBlockLayoutItem,
    {
      isLoading: isLoadingFetchBlockLayoutItem,
    },
  ]: any = useMutation(
    (opts: {
      skip_render?: boolean;
    } = {}) => api.block_layout_items.page_block_layouts.detailAsync(
      !blockLayoutItemProp && encodeURIComponent(pageBlockLayoutUUID),
      !blockLayoutItemProp && encodeURIComponent(blockUUID),
      {
        skip_render: opts?.skip_render ? true : false,
      },
      {
        refreshInterval,
        revalidateOnFocus: false,
      },
    ),
    {
      onSuccess: (response: any) => onSuccess(
          response, {
            callback: (resp) => {
              if (resp?.error) {
                showError({
                  response: resp,
                });
              } else {
                const item = resp?.block_layout_item;
                // setDataBlockLayoutItem(resp);
                // setBlockLayoutItem(item);
                if (onFetchBlockLayoutItem) {
                  onFetchBlockLayoutItem?.(item);
                }
              }
            },
          },
        ),
    },
  );

  const {
    doFetch,
    data: data2,
    isLoading: isLoadingFetchBlockLayoutItem2,
    error,
  } = useAbortController(() => !detail && fetchBlockLayoutItem());

  useEffect(() => {
    doFetch();
  }, []);

  const isLoading: boolean = useMemo(() => isLoadingProp && isLoadingFetchBlockLayoutItem, [
    isLoadingProp,
    isLoadingFetchBlockLayoutItem,
  ]);

  const data =
<<<<<<< HEAD
    useMemo(() => blockLayoutItem?.data || dataBlockLayoutItem?.block_layout_item?.data,
=======
    useMemo(() => detail
      ? dataBlockLayoutItem?.block_layout_item
        ? dataBlockLayoutItem?.block_layout_item?.data
        : blockLayoutItem?.data
      : blockLayoutItem?.data || dataBlockLayoutItem?.block_layout_item?.data,
>>>>>>> c67cf414
    [
      blockLayoutItem,
      dataBlockLayoutItem,
      detail,
    ]);

  const buildChart = useCallback(({
    height: heightArg,
    width: widthArg,
  }) => {
    if (!data) {
      return null;
    }

    const renderData = data?.render;
    if (renderData) {
      const renderType = data?.render_type;

      if (RenderTypeEnum.JPEG === renderType || RenderTypeEnum.JPG === renderType) {
        return (
          <img
            height={heightArg}
            src={`data:image/jpeg;base64,${renderData}`}
            width={widthArg}
          />
        );
      } else if (RenderTypeEnum.PNG === renderType) {
        return (
          <img
            height={heightArg}
            src={`data:image/png;base64,${renderData}`}
            width={widthArg}
          />
        );
      } else if (RenderTypeEnum.HTML === renderType) {
        return (
          <iframe
            // @ts-ignore
            srcDoc={renderData}
            style={{
              height: heightArg,
              width: widthArg,
            }}
          />
        );
      }
    }

    return (
      <ChartController
        block={{
          ...blockLayoutItem,
          configuration: {
            ...blockLayoutItem?.configuration,
            [VARIABLE_NAME_HEIGHT]: heightArg,
          },
        }}
        data={data}
        width={widthArg}
        xAxisLabel={blockLayoutItem?.configuration?.x_axis_label}
      />
    );
  }, [
    blockLayoutItem,
    data,
  ]);

  const [collected, drag] = useDrag(() => ({
    collect: (monitor) => ({
      isDragging: !!monitor.isDragging(),
    }),
    item: {
      blockLayoutItem,
      columnIndex,
      rowIndex,
    },
    type: 'BlockLayoutItem',
  }), [
    blockLayoutItem,
    columnIndex,
    rowIndex,
  ]);

  const [, drop] = useDrop(() => ({
    accept: 'BlockLayoutItem',
    drop: (opts: {
      blockLayoutItem: BlockLayoutItemType;
      columnIndex: number;
      rowIndex: number;
    }) => onDrop?.(opts),
  }), [onDrop]);

  if (detail) {
    return (
      <BlockLayoutItemDetail
        blockLayoutItem={blockLayoutItem}
        buildChart={buildChart}
        height={height}
        width={width}
      />
    );
  }

  return (
    <>
      {first && (
        <LayoutDivider
          onClickAdd={() => createNewBlockItem({
            columnIndex,
            rowIndex,
          })}
        />
      )}

      <Flex flex={1} flexDirection="column">
        <div
          onMouseEnter={() => setIsHovering(true)}
          onMouseLeave={() => setIsHovering(false)}
          ref={drop}
        >
          <ItemStyle
            {...collected}
            ref={disableDrag ? null : drag}
          >
            <Spacing mb={1}>
              <FlexContainer
                alignContent="center"
                justifyContent="space-between"
              >
                <Spacing py={1}>
                  <Text bold default>
                    {blockLayoutItem?.name || blockUUID}
                  </Text>
                </Spacing>

                <div>
                  <FlyoutMenuWrapper
                    items={[
                      {
                        label: () => 'Edit content',
                        onClick: () => setSelectedBlockItem?.(blockLayoutItem),
                        uuid: 'Edit content',
                      },
                      {
                        label: () => 'Change height and/or width',
                        onClick: () => setEditing(true),
                        uuid: 'Change',
                      },
                      {
                        label: () => 'Remove chart',
                        onClick: () => removeBlockLayoutItem?.(),
                        uuid: 'Remove chart',
                      },
                    ]}
                    onClickCallback={() => setMenuVisible(false)}
                    onClickOutside={() => setMenuVisible(false)}
                    open={menuVisible}
                    parentRef={refMenu}
                    rightOffset={0}
                    uuid={`BlockLayoutItem/${blockUUID}`}
                  >
                    {(isHovering || menuVisible) && (
                      <Button
                        disabled={isLoading}
                        iconOnly
                        loading={isLoading}
                        noBackground
                        onClick={() => {
                          setMenuVisible(true);
                        }}
                      >
                        <Ellipsis default size={UNIT * 2} />
                      </Button>
                    )}
                  </FlyoutMenuWrapper>
                </div>

              </FlexContainer>
            </Spacing>

            {editing && (
              <>
                <FlexContainer
                  alignItems="center"
                  fullWidth
                >
                  <Flex flex={1} flexDirection="column">
                    <Text bold muted small>
                      Width (flex box)
                    </Text>
                    <TextInput
                      compact
                      fullWidth
                      // @ts-ignore
                      onChange={e => updateLayout?.({
                        ...columnLayoutSettings,
                        width: typeof e.target.value !== 'undefined'
                          ? Number(e.target.value)
                          : e.target.value
                        ,
                      })}
                      primary
                      setContentOnMount
                      small
                      type="number"
                      value={columnLayoutSettings?.width || ''}
                    />
                  </Flex>

                  <Spacing mr={1} />

                  <Flex flex={1} flexDirection="column">
                    <Text bold muted small>
                      Max width (%)
                    </Text>
                    <TextInput
                      compact
                      fullWidth
                      label="Max width percentage"
                      // @ts-ignore
                      onChange={e => updateLayout?.({
                        ...columnLayoutSettings,
                        max_width_percentage: typeof e.target.value !== 'undefined'
                          ? Number(e.target.value)
                          : e.target.value
                        ,
                      })}
                      primary
                      setContentOnMount
                      small
                      type="number"
                      value={columnLayoutSettings?.max_width_percentage || ''}
                    />
                  </Flex>

                  <Spacing mr={1} />

                  <Flex flex={1} flexDirection="column">
                    <Text bold muted small>
                      Height (pixels)
                    </Text>
                    <TextInput
                      compact
                      fullWidth
                      // @ts-ignore
                      onChange={e => updateLayout?.({
                        ...columnLayoutSettings,
                        height: typeof e.target.value !== 'undefined'
                          ? Number(e.target.value)
                          : e.target.value
                        ,
                      })}
                      primary
                      setContentOnMount
                      small
                      type="number"
                      value={columnLayoutSettings?.height || ''}
                    />
                  </Flex>
                </FlexContainer>

                <Spacing mt={PADDING_UNITS}>
                  <FlexContainer
                    alignItems="center"
                    justifyContent="flex-end"
                  >
                    <Button
                      compact
                      onClick={() => {
                        onSave?.();
                        setEditing(false);
                      }}
                      primary
                      small
                    >
                      Save
                    </Button>

                    <Spacing mr={1} />

                    <Button
                      compact
                      onClick={() => {
                        setEditing(false);
                        updateLayout?.(columnLayoutSettingsInit);
                      }}
                      small
                    >
                      Cancel
                    </Button>
                  </FlexContainer>
                </Spacing>
              </>
            )}

            {!dataBlockLayoutItem && (
              <Spacing p={PADDING_UNITS}>
                <Spinner />
              </Spacing>
            )}

            {dataBlockLayoutItem && !data && (
              <Text muted>
                Chart hasn’t been configured or no data was retrieved.
              </Text>
            )}

            {data && buildChart({
              height: height || blockLayoutItem?.configuration?.[VARIABLE_NAME_HEIGHT],
              width: width - (WIDTH_OFFSET + 1) - (columnsInRow ? DIVIDER_WIDTH / columnsInRow : 0),
            })}
          </ItemStyle>
        </div>
      </Flex>

      <LayoutDivider
        onClickAdd={() => createNewBlockItem({
          columnIndex: columnIndex + 1,
          rowIndex,
        })}
      />
    </>
  );
}

export default BlockLayoutItem;<|MERGE_RESOLUTION|>--- conflicted
+++ resolved
@@ -174,15 +174,7 @@
   ]);
 
   const data =
-<<<<<<< HEAD
     useMemo(() => blockLayoutItem?.data || dataBlockLayoutItem?.block_layout_item?.data,
-=======
-    useMemo(() => detail
-      ? dataBlockLayoutItem?.block_layout_item
-        ? dataBlockLayoutItem?.block_layout_item?.data
-        : blockLayoutItem?.data
-      : blockLayoutItem?.data || dataBlockLayoutItem?.block_layout_item?.data,
->>>>>>> c67cf414
     [
       blockLayoutItem,
       dataBlockLayoutItem,
