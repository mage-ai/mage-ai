import os
from abc import ABC, abstractmethod
from enum import Enum
from pathlib import Path
from typing import Any, Dict, Union

import yaml
from jinja2 import Template

from mage_ai.data_preparation.shared.constants import REPO_PATH_ENV_VAR
from mage_ai.data_preparation.shared.utils import get_template_vars


class ConfigKey(str, Enum):
    """
    List of configuration settings for use with data IO clients.
    """

    AWS_ACCESS_KEY_ID = 'AWS_ACCESS_KEY_ID'
    AWS_REGION = 'AWS_REGION'
    AWS_SECRET_ACCESS_KEY = 'AWS_SECRET_ACCESS_KEY'
    AWS_SESSION_TOKEN = 'AWS_SESSION_TOKEN'

    AZURE_CLIENT_ID = 'AZURE_CLIENT_ID'
    AZURE_CLIENT_SECRET = 'AZURE_CLIENT_SECRET'
    AZURE_STORAGE_ACCOUNT_NAME = 'AZURE_STORAGE_ACCOUNT_NAME'
    AZURE_TENANT_ID = 'AZURE_TENANT_ID'

    CLICKHOUSE_DATABASE = 'CLICKHOUSE_DATABASE'
    CLICKHOUSE_HOST = 'CLICKHOUSE_HOST'
    CLICKHOUSE_INTERFACE = 'CLICKHOUSE_INTERFACE'
    CLICKHOUSE_PASSWORD = 'CLICKHOUSE_PASSWORD'
    CLICKHOUSE_PORT = 'CLICKHOUSE_PORT'
    CLICKHOUSE_USERNAME = 'CLICKHOUSE_USERNAME'

    DRUID_HOST = 'DRUID_HOST'
    DRUID_PASSWORD = 'DRUID_PASSWORD'
    DRUID_PATH = 'DRUID_PATH'
    DRUID_PORT = 'DRUID_PORT'
    DRUID_SCHEME = 'DRUID_SCHEME'
    DRUID_USER = 'DRUID_USER'

    GOOGLE_LOCATION = 'GOOGLE_LOCATION'
    GOOGLE_SERVICE_ACC_KEY = 'GOOGLE_SERVICE_ACC_KEY'
    GOOGLE_SERVICE_ACC_KEY_FILEPATH = 'GOOGLE_SERVICE_ACC_KEY_FILEPATH'

    MONGODB_COLLECTION = 'MONGODB_COLLECTION'
    MONGODB_DATABASE = 'MONGODB_DATABASE'
    MONGODB_HOST = 'MONGODB_HOST'
    MONGODB_PASSWORD = 'MONGODB_PASSWORD'
    MONGODB_PORT = 'MONGODB_PORT'
    MONGODB_USER = 'MONGODB_USER'

    MSSQL_DATABASE = 'MSSQL_DATABASE'
    MSSQL_DRIVER = 'MSSQL_DRIVER'
    MSSQL_HOST = 'MSSQL_HOST'
    MSSQL_PASSWORD = 'MSSQL_PASSWORD'
    MSSQL_PORT = 'MSSQL_PORT'
    MSSQL_SCHEMA = 'MSSQL_SCHEMA'
    MSSQL_USER = 'MSSQL_USER'

    MYSQL_CONNECTION_METHOD = 'MYSQL_CONNECTION_METHOD'
    MYSQL_DATABASE = 'MYSQL_DATABASE'
    MYSQL_HOST = 'MYSQL_HOST'
    MYSQL_PASSWORD = 'MYSQL_PASSWORD'
    MYSQL_PORT = 'MYSQL_PORT'
    MYSQL_USER = 'MYSQL_USER'

    POSTGRES_CONNECTION_METHOD = 'POSTGRES_CONNECTION_METHOD'
    POSTGRES_CONNECT_TIMEOUT = 'POSTGRES_CONNECT_TIMEOUT'
    POSTGRES_DBNAME = 'POSTGRES_DBNAME'
    POSTGRES_HOST = 'POSTGRES_HOST'
    POSTGRES_PASSWORD = 'POSTGRES_PASSWORD'
    POSTGRES_PORT = 'POSTGRES_PORT'
    POSTGRES_SCHEMA = 'POSTGRES_SCHEMA'
    POSTGRES_SSH_HOST = 'POSTGRES_SSH_HOST'
    POSTGRES_SSH_PASSWORD = 'POSTGRES_SSH_PASSWORD'
    POSTGRES_SSH_PKEY = 'POSTGRES_SSH_PKEY'
    POSTGRES_SSH_PORT = 'POSTGRES_SSH_PORT'
    POSTGRES_SSH_USERNAME = 'POSTGRES_SSH_USERNAME'
    POSTGRES_USER = 'POSTGRES_USER'

    REDSHIFT_CLUSTER_ID = 'REDSHIFT_CLUSTER_ID'
    REDSHIFT_DBNAME = 'REDSHIFT_DBNAME'
    REDSHIFT_DBUSER = 'REDSHIFT_DBUSER'
    REDSHIFT_HOST = 'REDSHIFT_HOST'
    REDSHIFT_IAM_PROFILE = 'REDSHIFT_IAM_PROFILE'
    REDSHIFT_PORT = 'REDSHIFT_PORT'
    REDSHIFT_SCHEMA = 'REDSHIFT_SCHEMA'
    REDSHIFT_TEMP_CRED_PASSWORD = 'REDSHIFT_TEMP_CRED_PASSWORD'
    REDSHIFT_TEMP_CRED_USER = 'REDSHIFT_TEMP_CRED_USER'

    SNOWFLAKE_ACCOUNT = 'SNOWFLAKE_ACCOUNT'
    SNOWFLAKE_DEFAULT_DB = 'SNOWFLAKE_DEFAULT_DB'
    SNOWFLAKE_DEFAULT_SCHEMA = 'SNOWFLAKE_DEFAULT_SCHEMA'
    SNOWFLAKE_DEFAULT_WH = 'SNOWFLAKE_DEFAULT_WH'
    SNOWFLAKE_PASSWORD = 'SNOWFLAKE_PASSWORD'
    SNOWFLAKE_PRIVATE_KEY_PASSPHRASE = 'SNOWFLAKE_PRIVATE_KEY_PASSPHRASE'
    SNOWFLAKE_PRIVATE_KEY_PATH = 'SNOWFLAKE_PRIVATE_KEY_PATH'
    SNOWFLAKE_ROLE = 'SNOWFLAKE_ROLE'
    SNOWFLAKE_TIMEOUT = 'SNOWFLAKE_TIMEOUT'
    SNOWFLAKE_USER = 'SNOWFLAKE_USER'
<<<<<<< HEAD
    SPARK_CLUSTER = 'SPARK_CLUSTER'
    SPARK_DRIVER = 'SPARK_DRIVER'
    SPARK_ENDPOINT = 'SPARK_ENDPOINT'
    SPARK_HOST = 'SPARK_HOST'
    SPARK_METHOD = 'SPARK_METHOD'
    SPARK_ORGANIZATION = 'SPARK_ORGANIZATION'
    SPARK_PORT = 'SPARK_PORT'
    SPARK_SCHEMA = 'SPARK_SCHEMA'
    SPARK_SERVER_SIDE_PARAMETERS = 'SPARK_SERVER_SIDE_PARAMETERS'
    SPARK_TOKEN = 'SPARK_TOKEN'
    SPARK_USER = 'SPARK_USER'
=======

>>>>>>> 6ca30509
    TRINO_CATALOG = 'TRINO_CATALOG'
    TRINO_HOST = 'TRINO_HOST'
    TRINO_PASSWORD = 'TRINO_PASSWORD'
    TRINO_PORT = 'TRINO_PORT'
    TRINO_SCHEMA = 'TRINO_SCHEMA'
    TRINO_USER = 'TRINO_USER'


class BaseConfigLoader(ABC):
    """
    Base configuration loader class. A configuration loader is a read-only storage of configuration
    settings. The source of the configuration settings is dependent on the specific loader.
    """

    @abstractmethod
    def contains(self, key: Union[ConfigKey, str], **kwargs) -> bool:
        """
        Checks if the configuration setting stored under `key` is contained.
        Args:
            key (Union[ConfigKey, str]): Name of the configuration setting to check existence of.

        Returns:
            bool: Returns true if configuration setting exists, otherwise returns false.
        """
        pass

    @abstractmethod
    def get(self, key: Union[ConfigKey, str], **kwargs) -> Any:
        """
        Loads the configuration setting stored under `key`.

        Args:
            key (Union[ConfigKey, str]): Name of the configuration setting to load

        Returns:
            Any: The configuration setting stored under `key` in the configuration manager. If key
                 doesn't exist, returns None.
        """
        pass

    def __contains__(self, key: Union[ConfigKey, str]) -> bool:
        return self.contains(key)

    def __getitem__(self, key: str) -> Any:
        return self.get(key)


class AWSSecretLoader(BaseConfigLoader):
    def __init__(self, **kwargs) -> None:
        import boto3

        self.client = boto3.client('secretsmanager', **kwargs)

    def contains(
        self,
        secret_id: Union[ConfigKey, str],
        version_id: Union[str, None] = None,
        version_stage_label: Union[str, None] = None,
    ) -> bool:
        """
        Check if there is a secret with ID `secret_id` contained. Can also specify the version of
        the secret to check. If
        - both `version_id` and `version_stage_label` are specified, both must agree on the secret
            version
        - neither of `version_id` or `version_stage_label` are specified, any version is checked
        - one of `version_id` and `version_stage_label` are specified, the associated version is
            checked

        Args:
            secret_id (str): ID of the secret to load
            version_id (str, Optional): ID of the version of the secret to load. Defaults to None.
            version_stage_label (str, Optional): Staging label of the version of the secret to load.
                                                    Defaults to None.

        Returns: bool: Returns true if secret exists, otherwise returns false.
        """
        return self.__get_secret(
            secret_id,
            version_id,
            version_stage_label) is not None

    def get(
        self,
        secret_id: Union[ConfigKey, str],
        version_id: Union[str, None] = None,
        version_stage_label: Union[str, None] = None,
    ) -> Union[bytes, str]:
        """
        Loads the secret stored under `secret_id`. Can also specify the version of the
        secret to fetch. If
        - both `version_id` and `version_stage_label` are specified, both must agree on the secret
            version
        - neither of `version_id` or `version_stage_label` are specified, the current version is
            loaded
        - one of `version_id` and `version_stage_label` are specified, the associated version is
            loaded

        Args:
            secret_id (str): ID of the secret to load
            version_id (str, Optional): ID of the version of the secret to load. Defaults to None.
            version_stage_label (str, Optional): Staging label of the version of the secret to load.
                                                    Defaults to None.

        Returns:
            Union(bytes, str): The secret stored under `secret_id` in AWS secret manager. If secret
            is:
            - a binary value, returns a `bytes` object
            - a string value, returns a `string` object
        """
        response = self.__get_secret(
            secret_id, version_id, version_stage_label)
        if 'SecretBinary' in response:
            return response['SecretBinary']
        else:
            return response['SecretString']

    def __get_secret(
        self,
        secret_id: Union[ConfigKey, str],
        version_id: Union[str, None] = None,
        version_stage_label: Union[str, None] = None,
    ) -> Union[Dict, None]:
        """
        Get secret with ID `secret_id`. Can also specify the version of the secret to get.
        If
        - both `version_id` and `version_stage_label` are specified, both must agree on the
          secret version
        - neither of `version_id` or `version_stage_label` are specified, a check is made for
          the current version
        - one of `version_id` and `version_stage_label` are specified, the associated version
          is loaded

        Args:
            secret_id (str): ID of the secret to load
            version_id (str, Optional): ID of the version of the secret to load. Defaults to None.
            version_stage_label (str, Optional): Staging label of the version of the secret to load.
            Defaults to None.

        Returns:
            Dict: response object returned by AWS Secrets Manager API
        """
        from botocore.exceptions import ClientError

        secret_kwargs = dict(SecretId=secret_id)

        if version_id is not None:
            secret_kwargs['VersionId'] = version_id
        if version_stage_label is not None:
            secret_kwargs['VersionStage'] = version_stage_label

        try:
            return self.client.get_secret_value(**secret_kwargs)
        except ClientError as error:
            if error.response['Error']['Code'] == 'ResourceNotFoundException':
                return None
            raise RuntimeError(
                f'Error loading config: {error.response["Error"]["Message"]}')


class EnvironmentVariableLoader(BaseConfigLoader):
    def contains(self, env_var: Union[ConfigKey, str]) -> bool:
        """
        Checks if the environment variable is defined.
        Args:
            key (Union[ConfigKey, str]): Name of the configuration setting to check existence of.

        Returns:
            bool: Returns true if configuration setting exists, otherwise returns false.
        """
        return env_var in os.environ

    def get(self, env_var: Union[ConfigKey, str]) -> Any:
        """
        Loads the config setting stored under the environment variable
        `env_var`.

        Args:
            env_var (str): Name of the environment variable to load configuration setting from

        Returns:
            Any: The configuration setting stored under `env_var`
        """
        return os.getenv(env_var)


class VerboseConfigKey(str, Enum):
    """
    Config key headers for the verbose configuration file format.
    """

    AWS = 'AWS'
    BIGQUERY = 'BigQuery'
    CLICKHOUSE = 'ClickHouse'
    DRUID = 'Druid'
    POSTGRES = 'PostgreSQL'
    REDSHIFT = 'Redshift'
    SNOWFLAKE = 'Snowflake'
    SPARK = 'Spark'


class ConfigFileLoader(BaseConfigLoader):
    KEY_MAP = {
        ConfigKey.AWS_ACCESS_KEY_ID: (VerboseConfigKey.AWS, 'access_key_id'),
        ConfigKey.AWS_REGION: (VerboseConfigKey.AWS, 'region'),
        ConfigKey.AWS_SECRET_ACCESS_KEY: (VerboseConfigKey.AWS, 'secret_access_key'),
        ConfigKey.AWS_SESSION_TOKEN: (VerboseConfigKey.AWS, 'session_token'),
        ConfigKey.GOOGLE_LOCATION: (VerboseConfigKey.BIGQUERY, 'location'),
        ConfigKey.GOOGLE_SERVICE_ACC_KEY: (VerboseConfigKey.BIGQUERY, 'credentials_mapping'),
        ConfigKey.GOOGLE_SERVICE_ACC_KEY_FILEPATH: (
            VerboseConfigKey.BIGQUERY,
            'path_to_credentials',
        ),
        ConfigKey.REDSHIFT_CLUSTER_ID: (
            VerboseConfigKey.AWS,
            VerboseConfigKey.REDSHIFT,
            'cluster_identifier',
        ),
        ConfigKey.REDSHIFT_DBNAME: (VerboseConfigKey.AWS, VerboseConfigKey.REDSHIFT, 'database'),
        ConfigKey.REDSHIFT_DBUSER: (VerboseConfigKey.AWS, VerboseConfigKey.REDSHIFT, 'db_user'),
        ConfigKey.REDSHIFT_HOST: (VerboseConfigKey.AWS, VerboseConfigKey.REDSHIFT, 'host'),
        ConfigKey.REDSHIFT_IAM_PROFILE: (
            VerboseConfigKey.AWS,
            VerboseConfigKey.REDSHIFT,
            'profile',
        ),
        ConfigKey.REDSHIFT_PORT: (VerboseConfigKey.AWS, VerboseConfigKey.REDSHIFT, 'port'),
        ConfigKey.REDSHIFT_SCHEMA: (VerboseConfigKey.AWS, VerboseConfigKey.REDSHIFT, 'schema'),
        ConfigKey.REDSHIFT_TEMP_CRED_PASSWORD: (
            VerboseConfigKey.AWS,
            VerboseConfigKey.REDSHIFT,
            'password',
        ),
        ConfigKey.REDSHIFT_TEMP_CRED_USER: (
            VerboseConfigKey.AWS,
            VerboseConfigKey.REDSHIFT,
            'user',
        ),
        ConfigKey.CLICKHOUSE_DATABASE: (
            VerboseConfigKey.CLICKHOUSE, 'database'),
        ConfigKey.CLICKHOUSE_HOST: (
            VerboseConfigKey.CLICKHOUSE, 'host'),
        ConfigKey.CLICKHOUSE_INTERFACE: (
            VerboseConfigKey.CLICKHOUSE, 'interface'),
        ConfigKey.CLICKHOUSE_PASSWORD: (
            VerboseConfigKey.CLICKHOUSE, 'password'),
        ConfigKey.CLICKHOUSE_PORT: (
            VerboseConfigKey.CLICKHOUSE, 'port'),
        ConfigKey.CLICKHOUSE_USERNAME: (
            VerboseConfigKey.CLICKHOUSE, 'username'),
        ConfigKey.DRUID_HOST: (VerboseConfigKey.DRUID, 'host'),
        ConfigKey.DRUID_PASSWORD: (VerboseConfigKey.DRUID, 'password'),
        ConfigKey.DRUID_PATH: (VerboseConfigKey.DRUID, 'path'),
        ConfigKey.DRUID_PORT: (VerboseConfigKey.DRUID, 'port'),
        ConfigKey.DRUID_SCHEME: (VerboseConfigKey.DRUID, 'scheme'),
        ConfigKey.DRUID_USER: (VerboseConfigKey.DRUID, 'user'),
        ConfigKey.POSTGRES_DBNAME: (VerboseConfigKey.POSTGRES, 'database'),
        ConfigKey.POSTGRES_HOST: (VerboseConfigKey.POSTGRES, 'host'),
        ConfigKey.POSTGRES_PASSWORD: (VerboseConfigKey.POSTGRES, 'password'),
        ConfigKey.POSTGRES_PORT: (VerboseConfigKey.POSTGRES, 'port'),
        ConfigKey.POSTGRES_SCHEMA: (VerboseConfigKey.POSTGRES, 'schema'),
        ConfigKey.POSTGRES_USER: (VerboseConfigKey.POSTGRES, 'user'),
        ConfigKey.SNOWFLAKE_ACCOUNT: (VerboseConfigKey.SNOWFLAKE, 'account'),
        ConfigKey.SNOWFLAKE_DEFAULT_DB: (VerboseConfigKey.SNOWFLAKE, 'database'),
        ConfigKey.SNOWFLAKE_DEFAULT_SCHEMA: (VerboseConfigKey.SNOWFLAKE, 'schema'),
        ConfigKey.SNOWFLAKE_DEFAULT_WH: (VerboseConfigKey.SNOWFLAKE, 'warehouse'),
        ConfigKey.SNOWFLAKE_PASSWORD: (VerboseConfigKey.SNOWFLAKE, 'password'),
        ConfigKey.SNOWFLAKE_TIMEOUT: (VerboseConfigKey.SNOWFLAKE, 'timeout'),
        ConfigKey.SNOWFLAKE_USER: (VerboseConfigKey.SNOWFLAKE, 'user'),
        ConfigKey.SPARK_CLUSTER: (VerboseConfigKey.SPARK, 'cluster'),
        ConfigKey.SPARK_DRIVER: (VerboseConfigKey.SPARK, 'driver'),
        ConfigKey.SPARK_ENDPOINT: (VerboseConfigKey.SPARK, 'endpoint'),
        ConfigKey.SPARK_HOST: (VerboseConfigKey.SPARK, 'host'),
        ConfigKey.SPARK_METHOD: (VerboseConfigKey.SPARK, 'method'),
        ConfigKey.SPARK_ORGANIZATION: (VerboseConfigKey.SPARK, 'organization'),
        ConfigKey.SPARK_PORT: (VerboseConfigKey.SPARK, 'port'),
        ConfigKey.SPARK_SCHEMA: (VerboseConfigKey.SPARK, 'schema'),
        ConfigKey.SPARK_SERVER_SIDE_PARAMETERS: (
            VerboseConfigKey.SPARK, 'server_side_parameters'),
        ConfigKey.SPARK_TOKEN: (VerboseConfigKey.SPARK, 'token'),
        ConfigKey.SPARK_USER: (VerboseConfigKey.SPARK, 'user'),
    }

    def __init__(
        self,
        filepath: Union[os.PathLike, None] = None,
        profile: str = 'default',
        config: Union[Dict, None] = None,
    ) -> None:
        """
        Initializes IO Configuration loader. Input configuration file can have two formats:
        - Standard: contains a subset of the configuration keys specified in `ConfigKey`. This
          is the default and recommended format
        - Verbose: Instead of configuration keys, each profile stores an object of settings
          associated with each data migration client. This format was used in previous versions
          of this tool, and exists for backwards compatibility.

        Args:
            filepath (os.PathLike, optional): Path to IO configuration file.
            Defaults to '[repo_path]/io_config.yaml'
            profile (str, optional): Profile to load configuration settings from. Defaults to
                                        'default'.
        """
        self.version = None

        if config:
            self.config = config
        else:
            if filepath is None:
                filepath = os.environ[REPO_PATH_ENV_VAR] / 'io_config.yaml'
            self.filepath = Path(filepath)
            self.profile = profile
            with self.filepath.open('r') as fin:
                config_file = Template(fin.read()).render(
                    **get_template_vars(),
                )
                config = yaml.full_load(config_file)
                self.config = config[profile]
                self.version = config.get('version')

        self.use_verbose_format = any(
            source in self.config.keys() for source in VerboseConfigKey)

    def contains(self, key: Union[ConfigKey, str]) -> Any:
        """
        Checks if the configuration setting stored under `key` is contained.

        Args:
            key (str): Name of the configuration setting to check.

        Returns:
            (bool) Returns true if configuration setting exists, otherwise returns false
        """
        if self.use_verbose_format:
            return self.__traverse_verbose_config(key) is not None
        return key in self.config

    def get(self, key: Union[ConfigKey, str]) -> Any:
        """
        Loads the configuration setting stored under `key`.

        Args:
            key (str): Key name of the configuration setting to load

        Returns:
            (Any) Configuration setting corresponding to the given key.
        """
        if self.use_verbose_format:
            return self.__traverse_verbose_config(key)
        return self.config.get(key)

    def __traverse_verbose_config(self, key: Union[ConfigKey, str]) -> Any:
        """
        Traverses a configuration file in verbose format to fetch the
        value if exists; else returns None.
        """
        keys = self.KEY_MAP.get(key)
        if keys is None:
            return None
        branch = self.config
        for key in keys:
            if branch is None:
                return None
            branch = branch.get(key)
        return branch<|MERGE_RESOLUTION|>--- conflicted
+++ resolved
@@ -100,7 +100,7 @@
     SNOWFLAKE_ROLE = 'SNOWFLAKE_ROLE'
     SNOWFLAKE_TIMEOUT = 'SNOWFLAKE_TIMEOUT'
     SNOWFLAKE_USER = 'SNOWFLAKE_USER'
-<<<<<<< HEAD
+
     SPARK_CLUSTER = 'SPARK_CLUSTER'
     SPARK_DRIVER = 'SPARK_DRIVER'
     SPARK_ENDPOINT = 'SPARK_ENDPOINT'
@@ -112,9 +112,7 @@
     SPARK_SERVER_SIDE_PARAMETERS = 'SPARK_SERVER_SIDE_PARAMETERS'
     SPARK_TOKEN = 'SPARK_TOKEN'
     SPARK_USER = 'SPARK_USER'
-=======
-
->>>>>>> 6ca30509
+
     TRINO_CATALOG = 'TRINO_CATALOG'
     TRINO_HOST = 'TRINO_HOST'
     TRINO_PASSWORD = 'TRINO_PASSWORD'
