--- conflicted
+++ resolved
@@ -52,12 +52,8 @@
         dtypes: Mapping[str, str],
         schema_name: str,
         table_name: str,
-<<<<<<< HEAD
-        unique_constraints: List[str],
+        unique_constraints: List[str] = None,
         user_types: Dict = None,
-=======
-        unique_constraints: List[str] = None,
->>>>>>> 6a16b0a9
     ) -> str:
         if unique_constraints is None:
             unique_constraints = []
@@ -222,11 +218,8 @@
         allow_reserved_words: bool = False,
         unique_conflict_method: str = None,
         unique_constraints: List[str] = None,
-<<<<<<< HEAD
         overwrite_type: Dict = None,
-=======
         **kwargs,
->>>>>>> 6a16b0a9
     ) -> None:
         """
         Exports dataframe to the connected database from a Pandas data frame. If table doesn't
