--- conflicted
+++ resolved
@@ -25,11 +25,11 @@
     return DISABLE_NOTEBOOK_EDIT_ACCESS >= 1
 
 
-<<<<<<< HEAD
+# ------------------------- DISABLE TERMINAL ----------------------
+
+DISABLE_TERMINAL = os.getenv('DISABLE_TERMINAL', '0').lower() in ('true', '1', 't')
+
 #------------------------- DISABLE TERMINAL ----------------------#'
-=======
-# ------------------------- DISABLE TERMINAL ----------------------
->>>>>>> ab9098e7
 
 DISABLE_TERMINAL = os.getenv('DISABLE_TERMINAL', '0').lower() in ('true', '1', 't')
 
