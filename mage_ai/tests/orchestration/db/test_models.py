from datetime import datetime
from mage_ai.data_preparation.models.triggers import (
    ScheduleStatus,
)
from mage_ai.data_preparation.repo_manager import get_repo_config
from mage_ai.orchestration.db.models.schedules import (
    PipelineRun,
    PipelineSchedule,
)
from mage_ai.tests.base_test import DBTestCase
from mage_ai.tests.factory import (
    create_pipeline_run,
    create_pipeline_run_with_schedule,
    create_pipeline_with_blocks,
)
import os


class PipelineScheduleTests(DBTestCase):
    @classmethod
    def setUpClass(self):
        super().setUpClass()
        self.pipeline = create_pipeline_with_blocks(
            'test pipeline',
            self.repo_path,
        )

    def test_pipeline_runs_count(self):
        pipeline_schedule = PipelineSchedule.create(pipeline_uuid='test_pipeline')
        for _i in range(5):
            create_pipeline_run_with_schedule(
                'test_pipeline',
                pipeline_schedule_id=pipeline_schedule.id,
            )
        self.assertEqual(pipeline_schedule.pipeline_runs_count, 5)

    def test_validate_schedule_interval(self):
        PipelineSchedule.create(pipeline_uuid='test_pipeline', schedule_interval='@daily')
        PipelineSchedule.create(pipeline_uuid='test_pipeline', schedule_interval='* * * * *')
        with self.assertRaises(ValueError) as context:
            PipelineSchedule.create(pipeline_uuid='test_pipeline', schedule_interval='random_str')
        self.assertTrue('Cron expression is invalid.' in str(context.exception))

    def test_active_schedules(self):
        create_pipeline_with_blocks(
            'test active schedule 1',
            self.repo_path,
        )
        create_pipeline_with_blocks(
            'test active schedule 2',
            self.repo_path,
        )
        PipelineSchedule.create(pipeline_uuid='test_active_schedule_1', schedule_interval='@daily')
        pipeline_schedule2 = PipelineSchedule.create(
            pipeline_uuid='test_active_schedule_1', schedule_interval='@daily'
        )
        pipeline_schedule3 = PipelineSchedule.create(
            pipeline_uuid='test_active_schedule_2', schedule_interval='@daily'
        )
<<<<<<< HEAD
        PipelineSchedule.create(pipeline_uuid='test_active_schedule_2', schedule_interval='@daily')
        pipeline_schedule2.update(status=PipelineSchedule.ScheduleStatus.ACTIVE)
        pipeline_schedule3.update(status=PipelineSchedule.ScheduleStatus.ACTIVE)
=======
        pipeline_schedule2.update(status=ScheduleStatus.ACTIVE)
        pipeline_schedule3.update(status=ScheduleStatus.ACTIVE)
>>>>>>> d648fe53
        results1 = PipelineSchedule.active_schedules(pipeline_uuids=['test_active_schedule_1'])
        results2 = PipelineSchedule.active_schedules(pipeline_uuids=['test_active_schedule_2'])
        results3 = PipelineSchedule.active_schedules()
        self.assertEqual(set([r.id for r in results1]), set([pipeline_schedule2.id]))
        self.assertEqual(set([r.id for r in results2]), set([pipeline_schedule3.id]))
        self.assertEqual(
            set([r.id for r in results3]),
            set([pipeline_schedule2.id, pipeline_schedule3.id]),
        )

    def test_should_schedule(self):
        pipeline_schedule1 = PipelineSchedule.create(
            pipeline_uuid='test_pipeline', schedule_interval='@daily'
        )
        pipeline_schedule2 = PipelineSchedule.create(
            pipeline_uuid='test_pipeline', schedule_interval='@daily'
        )
        pipeline_schedule2.update(status=ScheduleStatus.ACTIVE)
        self.assertFalse(pipeline_schedule1.should_schedule())
        self.assertTrue(pipeline_schedule2.should_schedule())


class PipelineRunTests(DBTestCase):
    @classmethod
    def setUpClass(self):
        super().setUpClass()
        self.pipeline = create_pipeline_with_blocks(
            'test pipeline',
            self.repo_path,
        )

    def test_block_runs_count(self):
        pipeline_run = create_pipeline_run(pipeline_uuid='test_pipeline')
        block_count = len(self.__class__.pipeline.get_executable_blocks())
        self.assertEqual(pipeline_run.block_runs_count, block_count)

    def test_execution_partition(self):
        execution_date = datetime.now()
        pipeline_run = create_pipeline_run_with_schedule(
            pipeline_uuid='test_pipeline',
            execution_date=execution_date,
        )
        execution_date_str = execution_date.strftime(format='%Y%m%dT%H%M%S')
        self.assertEqual(
            pipeline_run.execution_partition,
            f'{pipeline_run.pipeline_schedule_id}/{execution_date_str}',
        )

    def test_log_file(self):
        execution_date = datetime.now()
        pipeline_run = create_pipeline_run_with_schedule(
            pipeline_uuid='test_pipeline',
            execution_date=execution_date,
        )
        execution_date_str = execution_date.strftime(format='%Y%m%dT%H%M%S')
        expected_file_path = os.path.join(
            get_repo_config(self.repo_path).variables_dir,
            'pipelines/test_pipeline/.logs',
            f'{pipeline_run.pipeline_schedule_id}/{execution_date_str}/pipeline.log',
        )
        self.assertEqual(pipeline_run.logs.get('path'), expected_file_path)

    def test_active_runs(self):
        create_pipeline_with_blocks(
            'test active run 1',
            self.repo_path,
        )
        create_pipeline_with_blocks(
            'test active run 2',
            self.repo_path,
        )
        pipeline_run = create_pipeline_run_with_schedule(
            pipeline_uuid='test_active_run_1',
        )
        pipeline_run.update(status=PipelineRun.PipelineRunStatus.RUNNING)
        pipeline_schedule = pipeline_run.pipeline_schedule
        pipeline_run2 = create_pipeline_run_with_schedule(
            pipeline_uuid='test_active_run_1',
            pipeline_schedule_id=pipeline_schedule.id,
        )
        pipeline_run2.update(status=PipelineRun.PipelineRunStatus.RUNNING)
        create_pipeline_run_with_schedule(
            pipeline_uuid='test_active_run_1',
            pipeline_schedule_id=pipeline_schedule.id,
        )
        pipeline_run4 = create_pipeline_run_with_schedule(
            pipeline_uuid='test_active_run_2',
        )
        pipeline_run4.update(status=PipelineRun.PipelineRunStatus.RUNNING)
        results1 = PipelineRun.active_runs(
            pipeline_uuids=['test_active_run_1'],
            include_block_runs=True,
        )
        results2 = PipelineRun.active_runs(
            pipeline_uuids=['test_active_run_2'],
            include_block_runs=True,
        )
        results3 = PipelineRun.active_runs(
            include_block_runs=True,
        )
        self.assertEqual(
            set([r.id for r in results1]),
            set([pipeline_run.id, pipeline_run2.id]),
        )
        self.assertEqual(set([r.id for r in results2]), set([pipeline_run4.id]))
        self.assertEqual(
            set([r.id for r in results3]),
            set([pipeline_run.id, pipeline_run2.id, pipeline_run4.id]),
        )


class BlockRunTests(DBTestCase):
    @classmethod
    def setUpClass(self):
        super().setUpClass()
        self.pipeline = create_pipeline_with_blocks(
            'test pipeline',
            self.repo_path,
        )

    def test_log_file(self):
        execution_date = datetime.now()
        pipeline_run = create_pipeline_run_with_schedule(
            pipeline_uuid='test_pipeline',
            execution_date=execution_date,
        )
        execution_date_str = execution_date.strftime(format='%Y%m%dT%H%M%S')
        for b in pipeline_run.block_runs:
            expected_file_path = os.path.join(
                get_repo_config(self.repo_path).variables_dir,
                'pipelines/test_pipeline/.logs',
                f'{pipeline_run.pipeline_schedule_id}/{execution_date_str}/{b.block_uuid}.log',
            )
            self.assertEquals(b.logs.get('path'), expected_file_path)<|MERGE_RESOLUTION|>--- conflicted
+++ resolved
@@ -57,14 +57,10 @@
         pipeline_schedule3 = PipelineSchedule.create(
             pipeline_uuid='test_active_schedule_2', schedule_interval='@daily'
         )
-<<<<<<< HEAD
         PipelineSchedule.create(pipeline_uuid='test_active_schedule_2', schedule_interval='@daily')
         pipeline_schedule2.update(status=PipelineSchedule.ScheduleStatus.ACTIVE)
         pipeline_schedule3.update(status=PipelineSchedule.ScheduleStatus.ACTIVE)
-=======
-        pipeline_schedule2.update(status=ScheduleStatus.ACTIVE)
-        pipeline_schedule3.update(status=ScheduleStatus.ACTIVE)
->>>>>>> d648fe53
+
         results1 = PipelineSchedule.active_schedules(pipeline_uuids=['test_active_schedule_1'])
         results2 = PipelineSchedule.active_schedules(pipeline_uuids=['test_active_schedule_2'])
         results3 = PipelineSchedule.active_schedules()
