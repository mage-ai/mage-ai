import json
import os
import sys
from typing import Union

import typer
from click import Context
from rich import print
from typer.core import TyperGroup

from mage_ai.cli.utils import parse_runtime_variables
from mage_ai.data_preparation.repo_manager import ProjectType
from mage_ai.services.newrelic import initialize_new_relic
from mage_ai.shared.constants import InstanceType


class OrderCommands(TyperGroup):
    def list_commands(self, ctx: Context):
        """Return list of commands in the order they appear."""
        return list(self.commands)


app = typer.Typer(
    cls=OrderCommands,
)

# Defaults

INIT_PROJECT_PATH_DEFAULT = typer.Argument(
    ..., help="path of the Mage project to be created."
)
INIT_PROJECT_TYPE_DEFAULT = typer.Option(
    ProjectType.STANDALONE.value,
    help="type of project to create, options are main, sub, or standalone",
)
INIT_CLUSTER_TYPE_DEFAULT = typer.Option(
    None,
    help="type of instance to create for workspace management",
)
INIT_PROJECT_UUID_DEFAULT = typer.Option(
    None,
    help="project uuid for the new project",
)

START_PROJECT_PATH_DEFAULT = typer.Argument(
    os.getcwd(), help="path of the Mage project to be loaded."
)
START_HOST_DEFAULT = typer.Option("localhost", help="specify the host.")
START_PORT_DEFAULT = typer.Option("6789", help="specify the port.")
START_MANAGE_INSTANCE_DEFAULT = typer.Option("0", help="")
START_DBT_DOCS_INSTANCE_DEFAULT = typer.Option("0", help="")
START_INSTANCE_TYPE_DEFAULT = typer.Option(
    InstanceType.SERVER_AND_SCHEDULER.value, help="specify the instance type."
)
START_PROJECT_TYPE_DEFAULT = typer.Option(
    ProjectType.STANDALONE.value,
    help="create project of this type if does not exist, options are main, sub, or standalone",
)
START_CLUSTER_TYPE_DEFAULT = typer.Option(
    None,
    help="type of instance to create for workspace management",
)
START_PROJECT_UUID_DEFAULT = typer.Option(
    None,
<<<<<<< HEAD
    help="set project uuid if it has not been set for the project already",
=======
    help='set project uuid for the repo that is being started',
>>>>>>> 3f79d92e
)

RUN_PROJECT_PATH_DEFAULT = typer.Argument(
    ..., help="path of the Mage project that contains the pipeline."
)
RUN_PIPELINE_UUID_DEFAULT = typer.Argument(..., help="uuid of the pipeline to be run.")
RUN_TEST_DEFAULT = typer.Option(False, help="specify if tests should be run.")
RUN_BLOCK_UUID_DEFAULT = typer.Option(None, help="uuid of the block to be run.")
RUN_EXECUTION_PARTITION_DEFAULT = typer.Option(None, help="")
RUN_EXECUTOR_TYPE_DEFAULT = typer.Option(None, help="")
RUN_CALLBACK_URL_DEFAULT = typer.Option(None, help="")
RUN_BLOCK_RUN_ID_DEFAULT = typer.Option(None, help="")
RUN_PIPELINE_RUN_ID_DEFAULT = typer.Option(None, help="")
RUN_RUNTIME_VARS_DEFAULT = typer.Option(
    None,
    help="specify runtime variables. These will overwrite the pipeline global variables.",
)
RUN_SKIP_SENSORS_DEFAULT = typer.Option(
    False, help="specify if the sensors should be skipped."
)
RUN_TEMPLATE_RUNTIME_CONFIGURATION_DEFAULT = typer.Option(
    None, help="runtime configuration of data integration block runs."
)
CLEAN_LOGS_PROJECT_PATH_DEFAULT = typer.Argument(
    ..., help="path of the Mage project to clean old logs."
)
CLEAN_LOGS_PIPELINE_UUID_DEFAULT = typer.Option(
    None, help="uuid of the pipeline to clean."
)
CLEAN_VARIABLES_PROJECT_PATH_DEFAULT = typer.Argument(
    ..., help="path of the Mage project to clean variables."
)
CLEAN_VARIABLES_PIPELINE_UUID_DEFAULT = typer.Option(
    None, help="uuid of the pipeline to clean."
)

CREATE_SPARK_CLUSTER_PROJECT_PATH_DEFAULT = typer.Argument(
    ..., help="path of the Mage project that contains the EMR config."
)


@app.command()
def init(
    project_path: str = INIT_PROJECT_PATH_DEFAULT,
    project_type: Union[str, None] = INIT_PROJECT_TYPE_DEFAULT,
    cluster_type: str = INIT_CLUSTER_TYPE_DEFAULT,
    project_uuid: str = INIT_PROJECT_UUID_DEFAULT,
):
    """
    Initialize Mage project.
    """
    from mage_ai.data_preparation.repo_manager import init_repo

    repo_path = os.path.join(os.getcwd(), project_path)
    init_repo(
        repo_path,
        project_type=project_type,
        cluster_type=cluster_type,
        project_uuid=project_uuid,
    )
    print(f"Initialized Mage project at {repo_path}")


@app.command()
def start(
    project_path: str = START_PROJECT_PATH_DEFAULT,
    host: str = START_HOST_DEFAULT,
    port: str = START_PORT_DEFAULT,
    manage_instance: str = START_MANAGE_INSTANCE_DEFAULT,
    dbt_docs_instance: str = START_DBT_DOCS_INSTANCE_DEFAULT,
    instance_type: str = START_INSTANCE_TYPE_DEFAULT,
    project_type: str = START_PROJECT_TYPE_DEFAULT,
    cluster_type: str = START_CLUSTER_TYPE_DEFAULT,
    project_uuid: str = START_PROJECT_UUID_DEFAULT,
):
    """
    Start Mage server and UI.
    """
    from mage_ai.settings.repo import set_repo_path

    # Set repo_path before intializing the DB so that we can get correct db_connection_url
    project_path = os.path.abspath(project_path)
    set_repo_path(project_path)

    from mage_ai.server.server import start_server

    start_server(
        host=host,
        port=port,
        project=project_path,
        manage=manage_instance == "1",
        dbt_docs=dbt_docs_instance == "1",
        instance_type=instance_type,
        project_type=project_type,
        cluster_type=cluster_type,
        project_uuid=project_uuid,
    )


@app.command()
def run(
    project_path: str = RUN_PROJECT_PATH_DEFAULT,
    pipeline_uuid: str = RUN_PIPELINE_UUID_DEFAULT,
    test: bool = RUN_TEST_DEFAULT,
    block_uuid: Union[str, None] = RUN_BLOCK_UUID_DEFAULT,
    execution_partition: Union[str, None] = RUN_EXECUTION_PARTITION_DEFAULT,
    executor_type: Union[str, None] = RUN_EXECUTOR_TYPE_DEFAULT,
    callback_url: Union[str, None] = RUN_CALLBACK_URL_DEFAULT,
    block_run_id: Union[int, None] = RUN_BLOCK_RUN_ID_DEFAULT,
    pipeline_run_id: Union[int, None] = RUN_PIPELINE_RUN_ID_DEFAULT,
    runtime_vars: Union[str, None] = RUN_RUNTIME_VARS_DEFAULT,
    skip_sensors: bool = RUN_SKIP_SENSORS_DEFAULT,
    template_runtime_configuration: Union[
        str, None
    ] = RUN_TEMPLATE_RUNTIME_CONFIGURATION_DEFAULT,
):
    """
    Run pipeline.
    """
    from mage_ai.settings.repo import set_repo_path

    # Set repo_path before intializing the DB so that we can get correct db_connection_url
    project_path = os.path.abspath(project_path)
    set_repo_path(project_path)

    from contextlib import nullcontext

    import newrelic.agent
    import sentry_sdk

    from mage_ai.data_preparation.executors.executor_factory import ExecutorFactory
    from mage_ai.data_preparation.models.pipeline import Pipeline
    from mage_ai.data_preparation.sync.git_sync import get_sync_config
    from mage_ai.data_preparation.variable_manager import get_global_variables
    from mage_ai.orchestration.db import db_connection
    from mage_ai.orchestration.db.models.schedules import PipelineRun
    from mage_ai.orchestration.utils.git import log_git_sync, run_git_sync
    from mage_ai.server.logger import Logger
    from mage_ai.settings import SENTRY_DSN, SENTRY_TRACES_SAMPLE_RATE
    from mage_ai.shared.hash import merge_dict

    logger = Logger().new_server_logger(__name__)

    sentry_dsn = SENTRY_DSN
    if sentry_dsn:
        sentry_sdk.init(
            sentry_dsn,
            traces_sample_rate=SENTRY_TRACES_SAMPLE_RATE,
        )
    (enable_new_relic, application) = initialize_new_relic()

<<<<<<< HEAD
    with newrelic.agent.BackgroundTask(
        application, name="mage-run", group="Task"
    ) if enable_new_relic else nullcontext():
=======
    with newrelic.agent.BackgroundTask(application, name="mage-run", group='Task') \
         if enable_new_relic else nullcontext():
        sync_config = get_sync_config()
        if sync_config and sync_config.sync_on_executor_start:
            result = run_git_sync(sync_config=sync_config)
            log_git_sync(result, logger)

>>>>>>> 3f79d92e
        runtime_variables = dict()
        if runtime_vars is not None:
            runtime_variables = parse_runtime_variables(runtime_vars)

        sys.path.append(os.path.dirname(project_path))
        pipeline = Pipeline.get(pipeline_uuid, repo_path=project_path)

        db_connection.start_session()

        if pipeline_run_id is None:
            default_variables = get_global_variables(pipeline_uuid)
            global_vars = merge_dict(default_variables, runtime_variables)
        else:
            pipeline_run = PipelineRun.query.get(pipeline_run_id)
            global_vars = pipeline_run.get_variables(extra_variables=runtime_variables)

        if template_runtime_configuration is not None:
            template_runtime_configuration = json.loads(template_runtime_configuration)

        if block_uuid is None:
            ExecutorFactory.get_pipeline_executor(
                pipeline,
                execution_partition=execution_partition,
                executor_type=executor_type,
            ).execute(
                analyze_outputs=False,
                global_vars=global_vars,
                pipeline_run_id=pipeline_run_id,
                run_sensors=not skip_sensors,
                run_tests=test,
                update_status=False,
            )
        else:
            ExecutorFactory.get_block_executor(
                pipeline,
                block_uuid,
                execution_partition=execution_partition,
                executor_type=executor_type,
            ).execute(
                analyze_outputs=False,
                block_run_id=block_run_id,
                callback_url=callback_url,
                global_vars=global_vars,
                pipeline_run_id=pipeline_run_id,
                template_runtime_configuration=template_runtime_configuration,
                update_status=False,
            )
        print("Pipeline run completed.")


@app.command()
def clean_cached_variables(
    project_path: str = CLEAN_VARIABLES_PROJECT_PATH_DEFAULT,
    pipeline_uuid: str = CLEAN_VARIABLES_PIPELINE_UUID_DEFAULT,
):
    from mage_ai.settings.repo import set_repo_path

    project_path = os.path.abspath(project_path)
    set_repo_path(project_path)

    from mage_ai.data_preparation.variable_manager import clean_variables

    clean_variables(pipeline_uuid=pipeline_uuid)


@app.command()
def clean_old_logs(
    project_path: str = CLEAN_LOGS_PROJECT_PATH_DEFAULT,
    pipeline_uuid: str = CLEAN_LOGS_PIPELINE_UUID_DEFAULT,
):
    from mage_ai.settings.repo import set_repo_path

    project_path = os.path.abspath(project_path)
    set_repo_path(project_path)

    from mage_ai.data_preparation.logging.logger_manager_factory import (
        LoggerManagerFactory,
    )

    LoggerManagerFactory.get_logger_manager(
        pipeline_uuid=pipeline_uuid,
    ).delete_old_logs()


@app.command()
def create_spark_cluster(
    project_path: str = CREATE_SPARK_CLUSTER_PROJECT_PATH_DEFAULT,
):
    """
    Create EMR cluster for Mage project.
    """
    from mage_ai.services.aws.emr.launcher import create_cluster

    project_path = os.path.abspath(project_path)
    create_cluster(project_path)


@app.command()
def create_dbt_models_from_integration_pipeline(
    sources_file: str = typer.Argument(
        ..., help="path to the target dbt project sources.yml file"
    ),
    catalog_file: str = typer.Argument(
        ..., help="path to the data_integration_catalog.json file"
    ),
    target_dir: str = typer.Argument(
        ..., help="path to the target dbt project models directory"
    ),
    schema_name: str = typer.Argument(
        ..., help="the integration's pipeline destination db schema name"
    ),
):
    """
    Create dbt models from a Mage integration pipeline catalog and update the
    dbt's sources.yaml file.
    """
    from mage_ai.cli.utils import (
        generate_models_sql,
        generate_dbt_models,
        update_dbt_sources,
        load_json,
    )

    catalog_data = load_json(catalog_file)
    sql_statements = generate_models_sql(catalog_data, schema_name)
    generate_dbt_models(target_dir, sql_statements)
    update_dbt_sources(catalog_data, sources_file, schema_name)


if __name__ == "__main__":
    app()<|MERGE_RESOLUTION|>--- conflicted
+++ resolved
@@ -62,11 +62,7 @@
 )
 START_PROJECT_UUID_DEFAULT = typer.Option(
     None,
-<<<<<<< HEAD
-    help="set project uuid if it has not been set for the project already",
-=======
     help='set project uuid for the repo that is being started',
->>>>>>> 3f79d92e
 )
 
 RUN_PROJECT_PATH_DEFAULT = typer.Argument(
@@ -218,11 +214,6 @@
         )
     (enable_new_relic, application) = initialize_new_relic()
 
-<<<<<<< HEAD
-    with newrelic.agent.BackgroundTask(
-        application, name="mage-run", group="Task"
-    ) if enable_new_relic else nullcontext():
-=======
     with newrelic.agent.BackgroundTask(application, name="mage-run", group='Task') \
          if enable_new_relic else nullcontext():
         sync_config = get_sync_config()
@@ -230,7 +221,6 @@
             result = run_git_sync(sync_config=sync_config)
             log_git_sync(result, logger)
 
->>>>>>> 3f79d92e
         runtime_variables = dict()
         if runtime_vars is not None:
             runtime_variables = parse_runtime_variables(runtime_vars)
