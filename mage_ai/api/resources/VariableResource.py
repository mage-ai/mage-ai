from typing import Dict

from mage_ai.api.errors import ApiError
from mage_ai.api.resources.GenericResource import GenericResource
from mage_ai.data_preparation.models.variables.constants import VariableType
from mage_ai.data_preparation.variable_manager import (
    VariableManager,
    delete_global_variable,
    get_global_variables,
    set_global_variable,
)
from mage_ai.orchestration.db import safe_db_query
from mage_ai.settings.repo import get_repo_path, get_variables_dir


def get_variable_value(
    variable_manager: VariableManager,
    pipeline_uuid: str,
    block_uuid: str,
    variable_uuid: str,
) -> Dict:
    variable = variable_manager.get_variable_object(
        pipeline_uuid,
        block_uuid,
        variable_uuid,
    )
    if variable.variable_type in [VariableType.DATAFRAME, VariableType.GEO_DATAFRAME]:
        value = 'DataFrame'
        variable_type = 'pandas.DataFrame'
    else:
        value = variable.read_data(sample=True)
        variable_type = str(type(value))
    return dict(
        uuid=variable_uuid,
        type=variable_type,
        value=value,
    )


class VariableResource(GenericResource):
    @classmethod
    @safe_db_query
    def collection(self, query, meta, user, **kwargs):
<<<<<<< HEAD
=======
        context_data = kwargs.get('context_data')
        repo_path = get_repo_path(context_data=context_data, user=user)
        variables_dir = get_variables_dir(repo_path=repo_path)
>>>>>>> 4831c949
        pipeline_uuid = kwargs['parent_model'].uuid

        global_only = query.get('global_only', [False])
        if global_only:
            global_only = global_only[0]

        # Get global variables from project's path
        global_variables = [
            dict(uuid=uuid, type=str(type(value)), value=value)
            for uuid, value in get_global_variables(
                pipeline_uuid,
                context_data=context_data,
                repo_path=repo_path,
                variables_dir=variables_dir,
            ).items()
        ]
        global_variables_arr = [
            dict(
                block=dict(uuid='global'),
                pipeline=dict(uuid=pipeline_uuid),
                variables=global_variables,
            )
        ]
        variables = global_variables_arr
        if not global_only:
            variable_manager = VariableManager(
                repo_path=repo_path,
                variables_dir=variables_dir,
            )
            variables_dict = variable_manager.get_variables_by_pipeline(pipeline_uuid)
            variables = [
                dict(
                    block=dict(uuid=uuid),
                    pipeline=dict(uuid=pipeline_uuid),
                    variables=[
                        get_variable_value(
                            variable_manager,
                            pipeline_uuid,
                            uuid,
                            var,
                        )
                        for var in arr
                        # Not return printed outputs
                        if var == 'df' or var.startswith('output')
                    ],
                )
                for uuid, arr in variables_dict.items()
                if uuid != 'global'
            ] + global_variables_arr

        return self.build_result_set(
            variables,
            user,
            **kwargs,
        )

    @classmethod
    @safe_db_query
    def create(self, payload: Dict, user, **kwargs) -> 'VariableResource':
        pipeline_uuid = kwargs['parent_model'].uuid

        error = ApiError.RESOURCE_INVALID.copy()

        variable_uuid = payload.get('name')
        if not variable_uuid.isidentifier():
            error.update(
                message=f'Invalid variable name syntax for variable name {variable_uuid}.'
            )
            raise ApiError(error)

        variable_value = payload.get('value')
        if variable_value is None:
            error.update(message=f'Value is empty for variable name {variable_uuid}.')
            raise ApiError(error)

        set_global_variable(
            pipeline_uuid,
            variable_uuid,
            variable_value,
        )

        global_variables = get_global_variables(pipeline_uuid)

        return self(
            dict(
                block=dict(uuid='global'),
                name=variable_uuid,
                pipeline=dict(uuid=pipeline_uuid),
                value=variable_value,
                variables=list(global_variables.keys()),
            ),
            user,
            **kwargs,
        )

    @classmethod
    @safe_db_query
    def member(self, pk, user, **kwargs):
        return self(dict(name=pk), user, **kwargs)

    @safe_db_query
    def update(self, payload, **kwargs):
        pipeline_uuid = kwargs['parent_model'].uuid

        error = ApiError.RESOURCE_INVALID.copy()

        variable_uuid = payload.get('name')
        if not variable_uuid.isidentifier():
<<<<<<< HEAD
            error.update(message=f'Invalid variable name syntax for variable name {self.name}.')
=======
            error.update(
                message=f'Invalid variable name syntax for variable name {self.name}.'
            )
>>>>>>> 4831c949
            raise ApiError(error)

        variable_value = payload.get('value')
        if variable_value is None:
            error.update(message=f'Value is empty for variable name {self.name}.')
            raise ApiError(error)

        set_global_variable(
            pipeline_uuid,
            variable_uuid,
            variable_value,
        )

        global_variables = get_global_variables(pipeline_uuid)

        self.model.update(
            dict(
                block=dict(uuid='global'),
                name=variable_uuid,
                pipeline=dict(uuid=pipeline_uuid),
                value=variable_value,
                variables=list(global_variables.keys()),
            )
        )

        return self

    @safe_db_query
    def delete(self, **kwargs):
        pipeline_uuid = kwargs['parent_model'].uuid
        delete_global_variable(pipeline_uuid, self.name)
        return self<|MERGE_RESOLUTION|>--- conflicted
+++ resolved
@@ -41,12 +41,9 @@
     @classmethod
     @safe_db_query
     def collection(self, query, meta, user, **kwargs):
-<<<<<<< HEAD
-=======
         context_data = kwargs.get('context_data')
         repo_path = get_repo_path(context_data=context_data, user=user)
         variables_dir = get_variables_dir(repo_path=repo_path)
->>>>>>> 4831c949
         pipeline_uuid = kwargs['parent_model'].uuid
 
         global_only = query.get('global_only', [False])
@@ -155,13 +152,10 @@
 
         variable_uuid = payload.get('name')
         if not variable_uuid.isidentifier():
-<<<<<<< HEAD
             error.update(message=f'Invalid variable name syntax for variable name {self.name}.')
-=======
             error.update(
                 message=f'Invalid variable name syntax for variable name {self.name}.'
             )
->>>>>>> 4831c949
             raise ApiError(error)
 
         variable_value = payload.get('value')
