--- conflicted
+++ resolved
@@ -23,13 +23,7 @@
     name: Check Code Quality
     steps:
       - name: Check out source repository
-<<<<<<< HEAD
         uses: actions/checkout@v4
-=======
-        uses: actions/checkout@v3
-        with:
-          fetch-depth: 0
->>>>>>> 64d2c704
       # https://github.com/actions/setup-python/blob/main/docs/advanced-usage.md#caching-packages
       - name: Set up Python
         uses: actions/setup-python@v4
